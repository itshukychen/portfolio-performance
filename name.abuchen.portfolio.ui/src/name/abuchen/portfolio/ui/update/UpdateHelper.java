package name.abuchen.portfolio.ui.update;

import java.io.IOException;
import java.net.URI;
import java.net.URISyntaxException;
import java.text.MessageFormat;
import java.util.ArrayList;
import java.util.List;

import name.abuchen.portfolio.ui.Messages;
import name.abuchen.portfolio.ui.PortfolioPlugin;
import name.abuchen.portfolio.util.IniFileManipulator;

import org.eclipse.core.runtime.CoreException;
import org.eclipse.core.runtime.IProgressMonitor;
import org.eclipse.core.runtime.IStatus;
import org.eclipse.core.runtime.OperationCanceledException;
import org.eclipse.core.runtime.Platform;
import org.eclipse.core.runtime.Status;
import org.eclipse.core.runtime.SubMonitor;
import org.eclipse.equinox.p2.core.IProvisioningAgent;
import org.eclipse.equinox.p2.engine.IProfile;
import org.eclipse.equinox.p2.engine.IProfileRegistry;
import org.eclipse.equinox.p2.operations.ProvisioningJob;
import org.eclipse.equinox.p2.operations.ProvisioningSession;
import org.eclipse.equinox.p2.operations.Update;
import org.eclipse.equinox.p2.operations.UpdateOperation;
import org.eclipse.equinox.p2.repository.artifact.IArtifactRepositoryManager;
import org.eclipse.equinox.p2.repository.metadata.IMetadataRepositoryManager;
import org.eclipse.jface.dialogs.Dialog;
import org.eclipse.jface.dialogs.IDialogConstants;
import org.eclipse.jface.dialogs.MessageDialog;
import org.eclipse.jface.layout.GridDataFactory;
import org.eclipse.jface.layout.GridLayoutFactory;
import org.eclipse.swt.SWT;
import org.eclipse.swt.custom.StyleRange;
import org.eclipse.swt.custom.StyledText;
import org.eclipse.swt.events.SelectionAdapter;
import org.eclipse.swt.events.SelectionEvent;
import org.eclipse.swt.widgets.Button;
import org.eclipse.swt.widgets.Composite;
import org.eclipse.swt.widgets.Control;
import org.eclipse.swt.widgets.Display;
import org.eclipse.swt.widgets.Shell;
import org.osgi.framework.BundleContext;
import org.osgi.framework.ServiceReference;

public class UpdateHelper
{
    private class NewVersion
    {
        private String version;
        private String description;
        private String minimumJavaVersionRequired;
        private String macosxBundleRequired;

        public NewVersion(String version, String description, String minimumJavaVersionRequired, String osMessage)
        {
            this.version = version;
            this.description = description;
            this.minimumJavaVersionRequired = minimumJavaVersionRequired;
            this.macosxBundleRequired = osMessage;
        }

        public String getVersion()
        {
            return version;
        }

        public String getDescription()
        {
            return description;
        }

        public boolean requiresMacOSXBundle()
        {
            if (!"true".equals(macosxBundleRequired)) //$NON-NLS-1$
                return false;

            return Platform.OS_MACOSX.equals(Platform.getOS());
        }

        public boolean requiresNewJavaVersion()
        {
            if (minimumJavaVersionRequired == null)
                return false;

            double current = parseJavaVersion(System.getProperty("java.version")); //$NON-NLS-1$
            double required = parseJavaVersion(minimumJavaVersionRequired);

            return required > current;
        }

        private double parseJavaVersion(String version)
        {
            int pos = 0;
            for (int count = 0; pos < version.length() && count < 2; pos++)
                if (version.charAt(pos) == '.')
                    count++;

            if (pos < version.length()) // exclude second dot from parsing
                pos--;

            return Double.parseDouble(version.substring(0, pos));
        }
    }

    private final IProvisioningAgent agent;
    private UpdateOperation operation;

    public UpdateHelper() throws CoreException
    {
        agent = (IProvisioningAgent) getService(IProvisioningAgent.class, IProvisioningAgent.SERVICE_NAME);

        IProfileRegistry profileRegistry = (IProfileRegistry) agent.getService(IProfileRegistry.SERVICE_NAME);

        IProfile profile = profileRegistry.getProfile(IProfileRegistry.SELF);
        if (profile == null)
        {
            IStatus status = new Status(IStatus.ERROR, PortfolioPlugin.PLUGIN_ID, Messages.MsgNoProfileFound);
            throw new CoreException(status);
        }
    }

    public void runUpdate(IProgressMonitor monitor, boolean silent) throws OperationCanceledException, CoreException
    {
        SubMonitor sub = SubMonitor.convert(monitor, Messages.JobMsgCheckingForUpdates, 200);

        final NewVersion newVersion = checkForUpdates(sub.newChild(100));
        if (newVersion != null)
        {
            final boolean[] doUpdate = new boolean[1];
            Display.getDefault().syncExec(new Runnable()
            {
                public void run()
                {
                    Dialog dialog = new ExtendedMessageDialog(Display.getDefault().getActiveShell(),
                                    Messages.LabelUpdatesAvailable, //
                                    MessageFormat.format(Messages.MsgConfirmInstall, newVersion.getVersion()), //
                                    newVersion);

                    doUpdate[0] = dialog.open() == 0;
                }
            });

            if (doUpdate[0])
            {
                runUpdateOperation(sub.newChild(100));
                setClearPersistedStateFlag();

                Display.getDefault().asyncExec(new Runnable()
                {
                    public void run()
                    {
                        MessageDialog.openInformation(Display.getDefault().getActiveShell(), Messages.LabelInfo,
                                        Messages.MsgRestartRequired);
                    }
                });
            }
        }
        else
        {
            if (!silent)
            {
                Display.getDefault().asyncExec(new Runnable()
                {
                    public void run()
                    {
                        MessageDialog.openInformation(Display.getDefault().getActiveShell(), Messages.LabelInfo,
                                        Messages.MsgNoUpdatesAvailable);
                    }
                });
            }
        }
    }

<<<<<<< HEAD
    private void setClearPersistedStateFlag()
    {
        try
        {
            IniFileManipulator m = new IniFileManipulator();
            m.load();
            m.setClearPersistedState();
            if (m.isDirty())
                m.save();
        }
        catch (IOException ignore)
        {
            PortfolioPlugin.log(ignore);
        }
    }

    private String[] checkForUpdates(IProgressMonitor monitor) throws OperationCanceledException, CoreException
=======
    private NewVersion checkForUpdates(IProgressMonitor monitor) throws OperationCanceledException, CoreException
>>>>>>> 0ce28cc3
    {
        loadRepository(agent);

        ProvisioningSession session = new ProvisioningSession(agent);
        operation = new UpdateOperation(session);

        IStatus status = operation.resolveModal(monitor);

        if (status.getCode() == UpdateOperation.STATUS_NOTHING_TO_UPDATE)
            return null;

        if (status.getSeverity() == IStatus.CANCEL)
            throw new OperationCanceledException();

        if (status.getSeverity() == IStatus.ERROR)
            throw new CoreException(status);

        Update[] possibleUpdates = operation.getPossibleUpdates();
        Update update = possibleUpdates.length > 0 ? possibleUpdates[0] : null;

        if (update == null)
        {
            return new NewVersion(Messages.LabelUnknownVersion, null, null, null);
        }
        else
        {
            return new NewVersion(update.replacement.getVersion().toString(), //
                            update.replacement.getProperty("latest.changes.description", null), //$NON-NLS-1$
                            update.replacement.getProperty("latest.changes.minimumJavaVersionRequired", null), //$NON-NLS-1$
                            update.replacement.getProperty("latest.changes.macosxBundleRequired", null)); //$NON-NLS-1$
        }
    }

    private void runUpdateOperation(IProgressMonitor monitor) throws OperationCanceledException, CoreException
    {
        if (operation == null)
            checkForUpdates(monitor);

        ProvisioningJob job = operation.getProvisioningJob(null);
        IStatus status = job.runModal(monitor);
        if (status.getSeverity() == IStatus.CANCEL)
            throw new OperationCanceledException();
    }

    private <T> T getService(Class<T> type, String name)
    {
        BundleContext context = PortfolioPlugin.getDefault().getBundle().getBundleContext();
        ServiceReference<?> reference = context.getServiceReference(name);
        if (reference == null)
            return null;
        Object result = context.getService(reference);
        context.ungetService(reference);
        return type.cast(result);
    }

    private void loadRepository(IProvisioningAgent agent) throws CoreException
    {
        IMetadataRepositoryManager repositoryManager = (IMetadataRepositoryManager) agent
                        .getService(IMetadataRepositoryManager.SERVICE_NAME);

        IArtifactRepositoryManager artifactManager = (IArtifactRepositoryManager) agent
                        .getService(IArtifactRepositoryManager.SERVICE_NAME);

        // first: remove existing repositories (preferences might have changed)
        for (URI r : repositoryManager.getKnownRepositories(IMetadataRepositoryManager.REPOSITORIES_ALL))
            repositoryManager.removeRepository(r);

        for (URI r : artifactManager.getKnownRepositories(IArtifactRepositoryManager.REPOSITORIES_ALL))
            artifactManager.removeRepository(r);

        // second: add repository as configured in preferences
        try
        {
            String updateSite = PortfolioPlugin.getDefault().getPreferenceStore()
                            .getString(PortfolioPlugin.Preferences.UPDATE_SITE);
            URI repoLocation = new URI(updateSite);
            repositoryManager.loadRepository(repoLocation, null);
            artifactManager.loadRepository(repoLocation, null);
        }
        catch (URISyntaxException e)
        {
            IStatus status = new Status(IStatus.ERROR, PortfolioPlugin.PLUGIN_ID, e.getMessage(), e);
            throw new CoreException(status);
        }
    }

    private static class ExtendedMessageDialog extends MessageDialog
    {
        private Button checkOnUpdate;
        private NewVersion newVersion;

        public ExtendedMessageDialog(Shell parentShell, String title, String message, NewVersion newVersion)
        {
            super(parentShell, title, null, message, CONFIRM, new String[] { IDialogConstants.OK_LABEL,
                            IDialogConstants.CANCEL_LABEL }, 0);
            this.newVersion = newVersion;
        }

        @Override
        protected Control createCustomArea(Composite parent)
        {
            Composite container = new Composite(parent, SWT.NONE);
            GridLayoutFactory.fillDefaults().numColumns(1).applyTo(container);

            createText(container);

            checkOnUpdate = new Button(container, SWT.CHECK);
            checkOnUpdate.setSelection(PortfolioPlugin.getDefault().getPreferenceStore()
                            .getBoolean(PortfolioPlugin.Preferences.AUTO_UPDATE));
            checkOnUpdate.setText(Messages.PrefCheckOnStartup);
            checkOnUpdate.addSelectionListener(new SelectionAdapter()
            {
                @Override
                public void widgetSelected(SelectionEvent e)
                {
                    PortfolioPlugin.getDefault().getPreferenceStore()
                                    .setValue(PortfolioPlugin.Preferences.AUTO_UPDATE, checkOnUpdate.getSelection());
                }
            });
            GridDataFactory.fillDefaults().grab(true, false);

            return container;
        }

        private void createText(Composite container)
        {
            StyledText text = new StyledText(container, SWT.MULTI | SWT.WRAP | SWT.READ_ONLY | SWT.BORDER);

            List<StyleRange> ranges = new ArrayList<StyleRange>();

            StringBuilder buffer = new StringBuilder();
            if (newVersion.requiresMacOSXBundle())
            {
                // we know that we are *not* running as a Max OS X bundle
                // because this code still exists

                StyleRange style = new StyleRange();
                style.start = 0;
                style.length = Messages.MsgUpdateRequiresMacOSXBundle.length();
                style.foreground = Display.getDefault().getSystemColor(SWT.COLOR_DARK_BLUE);
                style.fontStyle = SWT.BOLD;
                ranges.add(style);

                buffer.append(Messages.MsgUpdateRequiresMacOSXBundle);
                buffer.append("\n\n"); //$NON-NLS-1$
            }

            if (newVersion.requiresNewJavaVersion())
            {
                StyleRange style = new StyleRange();
                style.start = buffer.length();
                style.length = Messages.MsgUpdateRequiresLatestJavaVersion.length();
                style.foreground = Display.getDefault().getSystemColor(SWT.COLOR_DARK_RED);
                style.fontStyle = SWT.BOLD;
                ranges.add(style);

                buffer.append(Messages.MsgUpdateRequiresLatestJavaVersion);
                buffer.append("\n\n"); //$NON-NLS-1$
            }

            buffer.append(newVersion.getDescription());
            text.setText(buffer.toString());
            text.setStyleRanges(ranges.toArray(new StyleRange[0]));
            GridDataFactory.fillDefaults().grab(true, true).applyTo(text);
        }
    }
}<|MERGE_RESOLUTION|>--- conflicted
+++ resolved
@@ -15,7 +15,6 @@
 import org.eclipse.core.runtime.IProgressMonitor;
 import org.eclipse.core.runtime.IStatus;
 import org.eclipse.core.runtime.OperationCanceledException;
-import org.eclipse.core.runtime.Platform;
 import org.eclipse.core.runtime.Status;
 import org.eclipse.core.runtime.SubMonitor;
 import org.eclipse.equinox.p2.core.IProvisioningAgent;
@@ -52,14 +51,12 @@
         private String version;
         private String description;
         private String minimumJavaVersionRequired;
-        private String macosxBundleRequired;
-
-        public NewVersion(String version, String description, String minimumJavaVersionRequired, String osMessage)
+
+        public NewVersion(String version, String description, String minimumJavaVersionRequired)
         {
             this.version = version;
             this.description = description;
             this.minimumJavaVersionRequired = minimumJavaVersionRequired;
-            this.macosxBundleRequired = osMessage;
         }
 
         public String getVersion()
@@ -70,14 +67,6 @@
         public String getDescription()
         {
             return description;
-        }
-
-        public boolean requiresMacOSXBundle()
-        {
-            if (!"true".equals(macosxBundleRequired)) //$NON-NLS-1$
-                return false;
-
-            return Platform.OS_MACOSX.equals(Platform.getOS());
         }
 
         public boolean requiresNewJavaVersion()
@@ -174,7 +163,6 @@
         }
     }
 
-<<<<<<< HEAD
     private void setClearPersistedStateFlag()
     {
         try
@@ -191,10 +179,7 @@
         }
     }
 
-    private String[] checkForUpdates(IProgressMonitor monitor) throws OperationCanceledException, CoreException
-=======
     private NewVersion checkForUpdates(IProgressMonitor monitor) throws OperationCanceledException, CoreException
->>>>>>> 0ce28cc3
     {
         loadRepository(agent);
 
@@ -217,14 +202,13 @@
 
         if (update == null)
         {
-            return new NewVersion(Messages.LabelUnknownVersion, null, null, null);
+            return new NewVersion(Messages.LabelUnknownVersion, null, null);
         }
         else
         {
             return new NewVersion(update.replacement.getVersion().toString(), //
                             update.replacement.getProperty("latest.changes.description", null), //$NON-NLS-1$
-                            update.replacement.getProperty("latest.changes.minimumJavaVersionRequired", null), //$NON-NLS-1$
-                            update.replacement.getProperty("latest.changes.macosxBundleRequired", null)); //$NON-NLS-1$
+                            update.replacement.getProperty("latest.changes.minimumJavaVersionRequired", null)); //$NON-NLS-1$
         }
     }
 
@@ -326,22 +310,6 @@
             List<StyleRange> ranges = new ArrayList<StyleRange>();
 
             StringBuilder buffer = new StringBuilder();
-            if (newVersion.requiresMacOSXBundle())
-            {
-                // we know that we are *not* running as a Max OS X bundle
-                // because this code still exists
-
-                StyleRange style = new StyleRange();
-                style.start = 0;
-                style.length = Messages.MsgUpdateRequiresMacOSXBundle.length();
-                style.foreground = Display.getDefault().getSystemColor(SWT.COLOR_DARK_BLUE);
-                style.fontStyle = SWT.BOLD;
-                ranges.add(style);
-
-                buffer.append(Messages.MsgUpdateRequiresMacOSXBundle);
-                buffer.append("\n\n"); //$NON-NLS-1$
-            }
-
             if (newVersion.requiresNewJavaVersion())
             {
                 StyleRange style = new StyleRange();
