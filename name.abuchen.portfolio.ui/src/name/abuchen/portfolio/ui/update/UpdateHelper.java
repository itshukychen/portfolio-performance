--- conflicted
+++ resolved
@@ -5,9 +5,7 @@
 import java.net.URISyntaxException;
 import java.text.MessageFormat;
 import java.util.ArrayList;
-import java.util.LinkedList;
 import java.util.List;
-import java.util.regex.Pattern;
 
 import name.abuchen.portfolio.ui.Messages;
 import name.abuchen.portfolio.ui.PortfolioPlugin;
@@ -16,7 +14,6 @@
 import org.eclipse.core.runtime.CoreException;
 import org.eclipse.core.runtime.IProgressMonitor;
 import org.eclipse.core.runtime.IStatus;
-import org.eclipse.core.runtime.MultiStatus;
 import org.eclipse.core.runtime.OperationCanceledException;
 import org.eclipse.core.runtime.Status;
 import org.eclipse.core.runtime.SubMonitor;
@@ -31,7 +28,6 @@
 import org.eclipse.equinox.p2.repository.artifact.IArtifactRepositoryManager;
 import org.eclipse.equinox.p2.repository.metadata.IMetadataRepositoryManager;
 import org.eclipse.jface.dialogs.Dialog;
-import org.eclipse.jface.dialogs.ErrorDialog;
 import org.eclipse.jface.dialogs.IDialogConstants;
 import org.eclipse.jface.dialogs.MessageDialog;
 import org.eclipse.jface.layout.GridDataFactory;
@@ -120,131 +116,45 @@
 
     public void runUpdate(IProgressMonitor monitor, boolean silent) throws OperationCanceledException, CoreException
     {
-        try
-        {
-            SubMonitor sub = SubMonitor.convert(monitor, Messages.JobMsgCheckingForUpdates, 200);
-
-            final NewVersion newVersion = checkForUpdates(sub.newChild(100));
-            if (newVersion != null)
-            {
-<<<<<<< HEAD
-                final boolean[] doUpdate = new boolean[1];
-                Display.getDefault().syncExec(new Runnable()
+        SubMonitor sub = SubMonitor.convert(monitor, Messages.JobMsgCheckingForUpdates, 200);
+
+        final NewVersion newVersion = checkForUpdates(sub.newChild(100));
+        if (newVersion != null)
+        {
+            final boolean[] doUpdate = new boolean[1];
+            Display.getDefault().syncExec(new Runnable()
+            {
+                public void run()
+                {
+                    Dialog dialog = new ExtendedMessageDialog(Display.getDefault().getActiveShell(),
+                                    Messages.LabelUpdatesAvailable, //
+                                    MessageFormat.format(Messages.MsgConfirmInstall, newVersion.getVersion()), //
+                                    newVersion);
+
+                    doUpdate[0] = dialog.open() == 0;
+                }
+            });
+
+            if (doUpdate[0])
+            {
+                runUpdateOperation(sub.newChild(100));
+                setClearPersistedStateFlag();
+                promptForRestart();
+            }
+        }
+        else
+        {
+            if (!silent)
+            {
+                Display.getDefault().asyncExec(new Runnable()
                 {
                     public void run()
                     {
-                        Dialog dialog = new ExtendedMessageDialog(Display.getDefault().getActiveShell(),
-                                        Messages.LabelUpdatesAvailable, //
-                                        MessageFormat.format(Messages.MsgConfirmInstall, newVersion.getVersion()), //
-                                        newVersion);
-
-                        doUpdate[0] = dialog.open() == 0;
-                    }
-                });
-
-                if (doUpdate[0])
-                {
-                    runUpdateOperation(sub.newChild(100));
-                    Display.getDefault().asyncExec(new Runnable()
-                    {
-                        public void run()
-                        {
-                            MessageDialog.openInformation(Display.getDefault().getActiveShell(), Messages.LabelInfo,
-                                            Messages.MsgRestartRequired);
-                        }
-                    });
-                }
-            }
-            else
-            {
-                if (!silent)
-                {
-                    Display.getDefault().asyncExec(new Runnable()
-                    {
-                        public void run()
-                        {
-                            MessageDialog.openInformation(Display.getDefault().getActiveShell(), Messages.LabelInfo,
-                                            Messages.MsgNoUpdatesAvailable);
-                        }
-                    });
-                }
-=======
-                runUpdateOperation(sub.newChild(100));
-                setClearPersistedStateFlag();
-                promptForRestart();
->>>>>>> 9788a217
-            }
-        }
-        catch (CoreException exception)
-        {
-            checkForMacOSXBundleError(silent, exception);
-        }
-    }
-
-    private void checkForMacOSXBundleError(boolean silent, CoreException exception) throws CoreException
-    {
-        // check if this error is the case of attempting to update a
-        // non-bundled version using a bundled repository
-        boolean isMacOSXBundleFailure = false;
-
-        IStatus status = exception.getStatus();
-        if (status != null)
-        {
-            Pattern pattern = Pattern.compile("Missing requirement for filter properties ~= \\$0: " //$NON-NLS-1$
-                            + "toolingname.abuchen.portfolio.product.application [0-9.]* requires " //$NON-NLS-1$
-                            + "'toolingname.abuchen.portfolio.product.executable.cocoa.macosx.x86_64 " //$NON-NLS-1$
-                            + "\\[[0-9.]*\\]' but it could not be found"); //$NON-NLS-1$
-
-            LinkedList<IStatus> stack = new LinkedList<IStatus>();
-            stack.add(status);
-
-            while (!stack.isEmpty())
-            {
-                IStatus element = stack.removeFirst();
-
-                String msg = element.getMessage();
-                if (msg != null && pattern.matcher(msg).matches())
-                {
-                    isMacOSXBundleFailure = true;
-                    break;
-                }
-
-                if (element.getChildren() != null)
-                    for (IStatus child : element.getChildren())
-                        stack.add(child);
-            }
-        }
-
-        if (isMacOSXBundleFailure)
-        {
-            PortfolioPlugin.log(status);
-
-            final MultiStatus enhancedStatus = new MultiStatus(PortfolioPlugin.PLUGIN_ID, -1,
-                            Messages.MsgUpdateRequiresMacOSXBundle, null);
-            enhancedStatus.add(status);
-
-            if (silent)
-            {
-                // if running in silent mode, display this error message
-                // nonetheless because otherwise the user will never know
-                // there is an update available
-
-                Display.getDefault().asyncExec(new Runnable()
-                {
-                    @Override
-                    public void run()
-                    {
-                        ErrorDialog.openError(Display.getDefault().getActiveShell(), Messages.LabelError,
-                                        Messages.MsgErrorUpdating, enhancedStatus);
+                        MessageDialog.openInformation(Display.getDefault().getActiveShell(), Messages.LabelInfo,
+                                        Messages.MsgNoUpdatesAvailable);
                     }
                 });
             }
-
-            throw new CoreException(enhancedStatus);
-        }
-        else
-        {
-            throw exception;
         }
     }
 
