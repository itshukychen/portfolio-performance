--- conflicted
+++ resolved
@@ -16,7 +16,6 @@
 
 public enum WidgetFactory
 {
-<<<<<<< HEAD
     HEADING(Messages.LabelHeading, (widget, data) -> new HeadingWidget(widget, data)),
 
     TTWROR(Messages.LabelTTWROR,
@@ -116,57 +115,11 @@
 
     CALCULATION(Messages.LabelPerformanceCalculation, (widget, data) -> new PerformanceCalculationWidget(widget, data)),
 
-    CHART(Messages.LabelPerformanceChart, (widget, data) -> new PerformanceChartWidget(widget, data));
+    CHART(Messages.LabelPerformanceChart, (widget, data) -> new PerformanceChartWidget(widget, data)),
+
+    HEATMAP("Heatmap", (widget, data) -> new PerformanceHeatmapWidget(widget, data));
 
     private String label;
-=======
-    HEADING((widget, data) -> new HeadingWidget(widget, data)),
-
-    TTWROR((widget, data) -> new IndicatorWidget<Double>(widget, data, Values.Percent2, (d, period) -> {
-        PerformanceIndex index = d.calculate(PerformanceIndex.class, period);
-        return index.getFinalAccumulatedPercentage();
-    })),
-
-    IRR((widget, data) -> new IndicatorWidget<Double>(widget, data, Values.Percent2, (d, period) -> {
-        ClientPerformanceSnapshot snapshot = d.calculate(ClientPerformanceSnapshot.class, period);
-        return snapshot.getPerformanceIRR();
-    })),
-
-    ABSOLUTE_CHANGE((widget, data) -> new IndicatorWidget<Long>(widget, data, Values.Amount, (d, period) -> {
-        PerformanceIndex index = d.calculate(PerformanceIndex.class, period);
-        int length = index.getTotals().length;
-        return index.getTotals()[length - 1] - index.getTotals()[0];
-    })),
-
-    DELTA((widget, data) -> new IndicatorWidget<Long>(widget, data, Values.Amount, (d, period) -> {
-        ClientPerformanceSnapshot snapshot = d.calculate(ClientPerformanceSnapshot.class, period);
-        return snapshot.getAbsoluteDelta().getAmount();
-    })),
-
-    MAXDRAWDOWN((widget, data) -> new IndicatorWidget<Double>(widget, data, Values.Percent2, (d, period) -> {
-        PerformanceIndex index = d.calculate(PerformanceIndex.class, period);
-        return index.getDrawdown().getMaxDrawdown();
-    })),
-
-    MAXDRAWDOWNDURATION((widget, data) -> new MaxDrawdownDurationWidget(widget, data)),
-
-    VOLATILITY((widget, data) -> new IndicatorWidget<Double>(widget, data, Values.Percent2, (d, period) -> {
-        PerformanceIndex index = d.calculate(PerformanceIndex.class, period);
-        return index.getVolatility().getStandardDeviation();
-    })),
-
-    SEMIVOLATILITY((widget, data) -> new IndicatorWidget<Double>(widget, data, Values.Percent2, (d, period) -> {
-        PerformanceIndex index = d.calculate(PerformanceIndex.class, period);
-        return index.getVolatility().getSemiDeviation();
-    })),
-
-    CALCULATION((widget, data) -> new PerformanceCalculationWidget(widget, data)),
-
-    CHART((widget, data) -> new PerformanceChartWidget(widget, data)),
-
-    HEATMAP((widget, data) -> new PerformanceHeatmapWidget(widget, data));
-
->>>>>>> 4f614a6c
     private BiFunction<Dashboard.Widget, DashboardData, WidgetDelegate> createFunction;
 
     private WidgetFactory(String label, BiFunction<Dashboard.Widget, DashboardData, WidgetDelegate> createFunction)
