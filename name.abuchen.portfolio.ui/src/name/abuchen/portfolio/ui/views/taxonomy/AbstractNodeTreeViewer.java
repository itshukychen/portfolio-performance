package name.abuchen.portfolio.ui.views.taxonomy;

import java.util.ArrayList;
import java.util.Collections;
import java.util.Comparator;
import java.util.LinkedList;
import java.util.List;
import java.util.UUID;

import name.abuchen.portfolio.model.AttributeType;
import name.abuchen.portfolio.model.AttributeTypes;
import name.abuchen.portfolio.model.Classification;
import name.abuchen.portfolio.model.Classification.Assignment;
import name.abuchen.portfolio.model.InvestmentVehicle;
import name.abuchen.portfolio.model.Named;
import name.abuchen.portfolio.model.Security;
import name.abuchen.portfolio.model.Values;
import name.abuchen.portfolio.ui.Messages;
import name.abuchen.portfolio.ui.PortfolioPlugin;
import name.abuchen.portfolio.ui.dnd.SecurityTransfer;
import name.abuchen.portfolio.ui.util.Column;
import name.abuchen.portfolio.ui.util.ColumnEditingSupport;
import name.abuchen.portfolio.ui.util.ColumnEditingSupport.ModificationListener;
import name.abuchen.portfolio.ui.util.ShowHideColumnHelper;
import name.abuchen.portfolio.ui.util.StringEditingSupport;
import name.abuchen.portfolio.ui.util.ViewerHelper;
import name.abuchen.portfolio.ui.util.WebLocationMenu;
import name.abuchen.portfolio.ui.views.columns.AttributeColumn;
import name.abuchen.portfolio.ui.views.columns.IsinColumn;
import name.abuchen.portfolio.ui.views.columns.NameColumn;
import name.abuchen.portfolio.ui.views.columns.NameColumn.NameColumnLabelProvider;
import name.abuchen.portfolio.ui.views.columns.NoteColumn;

import org.eclipse.jface.action.Action;
import org.eclipse.jface.action.IMenuListener;
import org.eclipse.jface.action.IMenuManager;
import org.eclipse.jface.action.MenuManager;
import org.eclipse.jface.action.Separator;
import org.eclipse.jface.layout.TreeColumnLayout;
import org.eclipse.jface.viewers.ColumnLabelProvider;
import org.eclipse.jface.viewers.ColumnViewerToolTipSupport;
import org.eclipse.jface.viewers.IStructuredSelection;
import org.eclipse.jface.viewers.ITreeContentProvider;
import org.eclipse.jface.viewers.TreeSelection;
import org.eclipse.jface.viewers.TreeViewer;
import org.eclipse.jface.viewers.Viewer;
import org.eclipse.jface.viewers.ViewerDropAdapter;
import org.eclipse.jface.window.ToolTip;
import org.eclipse.swt.SWT;
import org.eclipse.swt.dnd.DND;
import org.eclipse.swt.dnd.DragSourceAdapter;
import org.eclipse.swt.dnd.DragSourceEvent;
import org.eclipse.swt.dnd.Transfer;
import org.eclipse.swt.dnd.TransferData;
import org.eclipse.swt.graphics.Image;
import org.eclipse.swt.widgets.Composite;
import org.eclipse.swt.widgets.Control;
<<<<<<< HEAD
=======
import org.eclipse.swt.widgets.Shell;
>>>>>>> 141fd352

/* package */abstract class AbstractNodeTreeViewer extends Page implements ModificationListener
{
    private static class ItemContentProvider implements ITreeContentProvider
    {
        private TaxonomyModel model;

        @Override
        public void inputChanged(Viewer viewer, Object oldInput, Object newInput)
        {
            model = (TaxonomyModel) newInput;
        }

        @Override
        public Object[] getElements(Object inputElement)
        {
            return new Object[] { model.getRootNode() };
        }

        @Override
        public boolean hasChildren(Object element)
        {
            return !((TaxonomyNode) element).getChildren().isEmpty();
        }

        @Override
        public Object[] getChildren(Object parentElement)
        {
            return ((TaxonomyNode) parentElement).getChildren().toArray();
        }

        @Override
        public Object getParent(Object element)
        {
            return ((TaxonomyNode) element).getParent();
        }

        @Override
        public void dispose()
        {}
    }

    private static class NodeDragListener extends DragSourceAdapter
    {
        private TreeViewer treeViewer;

        public NodeDragListener(TreeViewer treeViewer)
        {
            this.treeViewer = treeViewer;
        }

        @Override
        public void dragSetData(DragSourceEvent event)
        {
            TaxonomyNode selection = (TaxonomyNode) ((TreeSelection) treeViewer.getSelection()).getFirstElement();
            TaxonomyNodeTransfer.getTransfer().setTaxonomyNode(selection);
            Assignment assignment = selection.getAssignment();
            if (assignment != null && assignment.getInvestmentVehicle() instanceof Security)
                SecurityTransfer.getTransfer().setSecurity((Security) assignment.getInvestmentVehicle());
            else
                SecurityTransfer.getTransfer().setSecurity(null);

            event.data = selection;
        }

        @Override
        public void dragStart(DragSourceEvent event)
        {
            TaxonomyNode selection = (TaxonomyNode) ((TreeSelection) treeViewer.getSelection()).getFirstElement();
            event.doit = !selection.isRoot() && !selection.isUnassignedCategory();
        }
    }

    private static class NodeDropListener extends ViewerDropAdapter
    {
        private AbstractNodeTreeViewer viewer;

        public NodeDropListener(AbstractNodeTreeViewer viewer)
        {
            super(viewer.getNodeViewer());
            this.viewer = viewer;
        }

        @Override
        public boolean performDrop(Object data)
        {
            TaxonomyNode droppedNode = TaxonomyNodeTransfer.getTransfer().getTaxonomyNode();
            if (droppedNode == getCurrentTarget())
                return false;

            TaxonomyNode target = (TaxonomyNode) getCurrentTarget();

            // no categories allowed below the unassigned category
            if (target.isUnassignedCategory() && droppedNode.isClassification())
                return false;

            // save parent in order to refresh later
            TaxonomyNode droppedParent = droppedNode.getParent();

            switch (getCurrentLocation())
            {
                case ViewerDropAdapter.LOCATION_AFTER:
                    droppedNode.insertAfter(target);
                    viewer.onTaxnomyNodeEdited(droppedParent);
                    break;
                case ViewerDropAdapter.LOCATION_BEFORE:
                    droppedNode.insertBefore(target);
                    viewer.onTaxnomyNodeEdited(droppedParent);
                    break;
                case ViewerDropAdapter.LOCATION_ON:
                    // parent must not be dropped into child
                    if (target.getPath().contains(droppedNode))
                        break;

                    // target must not be dropped into same node
                    if (droppedParent.equals(target))
                        break;

                    droppedNode.moveTo(target);
                    viewer.onTaxnomyNodeEdited(droppedParent);
                    break;
                case ViewerDropAdapter.LOCATION_NONE:
                    break;
                default:
                    break;
            }

            return true;
        }

        @Override
        public boolean validateDrop(Object target, int operation, TransferData transferType)
        {
            if (!(target instanceof TaxonomyNode))
                return false;

            TaxonomyNode targetNode = (TaxonomyNode) target;

            int location = determineLocation(this.getCurrentEvent());

            if (targetNode.isClassification())
                return true;
            else if (targetNode.isAssignment())
                return location == LOCATION_AFTER || location == LOCATION_BEFORE;
            else
                return false;
        }
    }

    protected static final String MENU_GROUP_DEFAULT_ACTIONS = "defaultActions"; //$NON-NLS-1$
    protected static final String MENU_GROUP_CUSTOM_ACTIONS = "customActions"; //$NON-NLS-1$
    protected static final String MENU_GROUP_DELETE_ACTIONS = "deleteActions"; //$NON-NLS-1$

    private TreeViewer nodeViewer;
    private ShowHideColumnHelper support;

    private boolean isFirstView = true;

    public AbstractNodeTreeViewer(TaxonomyModel model, TaxonomyNodeRenderer renderer)
    {
        super(model, renderer);
    }

    protected final TreeViewer getNodeViewer()
    {
        return nodeViewer;
    }

    @Override
    public void onModified(Object element, Object newValue, Object oldValue)
    {
        onTaxnomyNodeEdited((TaxonomyNode) element);
    }

    public void onWeightModified(Object element, Object newValue, Object oldValue)
    {
        TaxonomyNode node = (TaxonomyNode) element;

        if (node.getWeight() > Classification.ONE_HUNDRED_PERCENT)
            node.setWeight(Classification.ONE_HUNDRED_PERCENT);
        else if (node.getWeight() < 0)
            node.setWeight(0);

        if (node.isAssignment())
        {
            int oldWeight = (Integer) oldValue;
            doChangeAssignmentWeight(node, oldWeight);
        }

        onModified(element, newValue, oldValue);
    }

    @Override
    public void showConfigMenu(Shell shell)
    {
        support.showHideShowColumnsMenu(shell);
    }

    public final Control createControl(Composite parent)
    {
        Composite container = new Composite(parent, SWT.NONE);
        TreeColumnLayout layout = new TreeColumnLayout();
        container.setLayout(layout);

        nodeViewer = new TreeViewer(container, SWT.FULL_SELECTION);

        ColumnEditingSupport.prepare(nodeViewer);
        ColumnViewerToolTipSupport.enableFor(nodeViewer, ToolTip.NO_RECREATE);

        support = new ShowHideColumnHelper(getClass().getSimpleName() + '#' + getModel().getTaxonomy().getId(),
                        nodeViewer, layout);

        addColumns(support);

        support.createColumns();

        nodeViewer.getTree().setHeaderVisible(true);
        nodeViewer.getTree().setLinesVisible(true);
        nodeViewer.setContentProvider(new ItemContentProvider());

        nodeViewer.addDragSupport(DND.DROP_MOVE | DND.DROP_COPY, new Transfer[] { TaxonomyNodeTransfer.getTransfer(),
                        SecurityTransfer.getTransfer() }, new NodeDragListener(nodeViewer));
        nodeViewer.addDropSupport(DND.DROP_MOVE | DND.DROP_COPY, new Transfer[] { TaxonomyNodeTransfer.getTransfer() },
                        new NodeDropListener(this));

        nodeViewer.setInput(getModel());

        ViewerHelper.pack(nodeViewer);

        ViewerHelper.attachContextMenu(nodeViewer, new IMenuListener()
        {
            @Override
            public void menuAboutToShow(IMenuManager manager)
            {
                fillContextMenu(manager);
            }
        });

        return container;
    }

    protected abstract void addColumns(ShowHideColumnHelper support);

    protected void addDimensionColumn(ShowHideColumnHelper support)
    {
        Column column = new NameColumn("txname", Messages.ColumnLevels, SWT.NONE, 400); //$NON-NLS-1$
        column.setLabelProvider(new NameColumnLabelProvider()
        {
            @Override
            public Image getImage(Object e)
            {
                if (((TaxonomyNode) e).isUnassignedCategory())
                    return PortfolioPlugin.image(PortfolioPlugin.IMG_UNASSIGNED_CATEGORY);
<<<<<<< HEAD
                else if (node.getClassification() != null)
                    return PortfolioPlugin.image(PortfolioPlugin.IMG_CATEGORY);
                else if (node.getBackingSecurity() != null)
                    return PortfolioPlugin.image(PortfolioPlugin.IMG_SECURITY);
                else
                    return PortfolioPlugin.image(PortfolioPlugin.IMG_ACCOUNT);
=======
                return super.getImage(e);
>>>>>>> 141fd352
            }
        });
        new StringEditingSupport(Named.class, "name") //$NON-NLS-1$
        {
            @Override
            public boolean canEdit(Object element)
            {
                if (((TaxonomyNode) element).isUnassignedCategory())
                    return false;
                else
                    return super.canEdit(element);
            }
        }.setMandatory(true).addListener(this).attachTo(column);
        column.setRemovable(false);
        support.addColumn(column);

        column = new IsinColumn();
        column.getEditingSupport().addListener(this);
        column.setSorter(null);
        column.setVisible(false);
        support.addColumn(column);

        column = new NoteColumn();
        column.getEditingSupport().addListener(this);
        column.setSorter(null);
        column.setVisible(false);
        support.addColumn(column);
    }

    protected void addActualColumns(ShowHideColumnHelper support)
    {
        Column column = new Column("act%", Messages.ColumnActualPercent, SWT.RIGHT, 60); //$NON-NLS-1$
        column.setLabelProvider(new ColumnLabelProvider()
        {
            @Override
            public String getText(Object element)
            {
                TaxonomyNode node = (TaxonomyNode) element;
                // actual %
                // --> root is compared to target = total assets
                long actual = node.getActual();
                long base = node.getParent() == null ? node.getActual() : node.getParent().getActual();

                if (base == 0d)
                    return Values.Percent.format(0d);
                else
                    return Values.Percent.format(((double) actual / (double) base));
            }
        });
        support.addColumn(column);

        column = new Column("act", Messages.ColumnActualValue, SWT.RIGHT, 100); //$NON-NLS-1$
        column.setLabelProvider(new ColumnLabelProvider()
        {
            @Override
            public String getText(Object element)
            {
                TaxonomyNode node = (TaxonomyNode) element;
                return Values.Amount.format(node.getActual());
            }
        });
        support.addColumn(column);
    }

    protected void addAdditionalColumns(ShowHideColumnHelper support)
    {
        for (final AttributeType attribute : AttributeTypes.available(Security.class))
        {
            Column column = new AttributeColumn(attribute);
            column.setVisible(false);
            column.setSorter(null);
            column.getEditingSupport().addListener(this);
            support.addColumn(column);
        }
    }

    private void expandNodes()
    {
        List<TaxonomyNode> expanded = new ArrayList<TaxonomyNode>();
        LinkedList<TaxonomyNode> stack = new LinkedList<TaxonomyNode>();
        stack.push(getModel().getRootNode());
        while (!stack.isEmpty())
        {
            TaxonomyNode node = stack.pop();
            if (node.isClassification() && !node.getClassification().getChildren().isEmpty())
            {
                expanded.add(node);
                stack.addAll(node.getChildren());
            }
        }

        nodeViewer.getTree().setRedraw(false);
        try
        {
            nodeViewer.setExpandedElements(expanded.toArray());
        }
        finally
        {
            nodeViewer.getTree().setRedraw(true);
        }
    }

    protected void onTaxnomyNodeEdited(TaxonomyNode node)
    {
        getModel().recalculate();
        getModel().fireTaxonomyModelChange(node);
    }

    @Override
    public void nodeChange(TaxonomyNode node)
    {
        nodeViewer.refresh();
    }

    @Override
    public void beforePage()
    {
        if (isFirstView)
        {
            expandNodes();
            isFirstView = false;
        }
    }

    @Override
    public void afterPage()
    {}

    protected void fillContextMenu(IMenuManager manager)
    {
        final TaxonomyNode node = (TaxonomyNode) ((IStructuredSelection) nodeViewer.getSelection()).getFirstElement();
        if (node == null)
            return;

        if (node.isUnassignedCategory())
            return;

        // allow inherited views to contribute to the context menu
        manager.add(new Separator(MENU_GROUP_CUSTOM_ACTIONS));

        manager.add(new Separator(MENU_GROUP_DEFAULT_ACTIONS));

        if (node.isClassification())
        {
            manager.add(new Action(Messages.MenuTaxonomyClassificationCreate)
            {
                @Override
                public void run()
                {
                    doAddClassification(node);
                }
            });

            TaxonomyNode unassigned = getModel().getUnassignedNode();
            if (!unassigned.getChildren().isEmpty())
            {
                MenuManager subMenu = new MenuManager(Messages.MenuTaxonomyMakeAssignment);
                for (final TaxonomyNode assignment : unassigned.getChildren())
                {
                    String label = assignment.getName();

                    if (assignment.getWeight() < Classification.ONE_HUNDRED_PERCENT)
                        label += " (" + Values.Weight.format(assignment.getWeight()) + "%)"; //$NON-NLS-1$ //$NON-NLS-2$

                    subMenu.add(new Action(label)
                    {
                        @Override
                        public void run()
                        {
                            assignment.moveTo(node);
                            nodeViewer.setExpandedState(node, true);
                            onTaxnomyNodeEdited(node);
                        }
                    });
                }
                manager.add(subMenu);
            }

            manager.add(new Separator());

            MenuManager sorting = new MenuManager(Messages.MenuTaxonomySortTreeBy);
            sorting.add(new Action(Messages.MenuTaxonomySortByTypName)
            {
                @Override
                public void run()
                {
                    doSort(node, true);
                }
            });
            sorting.add(new Action(Messages.MenuTaxonomySortByName)
            {
                @Override
                public void run()
                {
                    doSort(node, false);
                }
            });

            manager.add(sorting);

            if (!node.isRoot())
            {
                manager.add(new Separator(MENU_GROUP_DELETE_ACTIONS));
                manager.add(new Action(Messages.MenuTaxonomyClassificationDelete)
                {
                    @Override
                    public void run()
                    {
                        doDeleteClassification(node);
                    }
                });
            }
        }
        else
        {
            // node is assignment, but not in unassigned category
            if (!node.getParent().isUnassignedCategory())
            {
                manager.add(new Action(Messages.MenuTaxonomyAssignmentRemove)
                {
                    @Override
                    public void run()
                    {
                        int oldWeight = node.getWeight();
                        node.setWeight(0);
                        doChangeAssignmentWeight(node, oldWeight);
                        onTaxnomyNodeEdited(getModel().getRootNode());
                    }
                });

                Security security = node.getBackingSecurity();
                if (security != null)
                {
                    manager.add(new Separator());
                    manager.add(new WebLocationMenu(security));
                }
            }
        }
    }

    private void doAddClassification(TaxonomyNode parent)
    {
        Classification newClassification = new Classification(null, UUID.randomUUID().toString(),
                        Messages.LabelNewClassification);

        TaxonomyNode newNode = parent.addChild(newClassification);

        nodeViewer.setExpandedState(parent, true);
        onTaxnomyNodeEdited(parent);
        nodeViewer.editElement(newNode, 0);
    }

    private void doDeleteClassification(TaxonomyNode node)
    {
        if (node.isRoot() || node.isUnassignedCategory())
            return;

        node.getParent().removeChild(node);

        node.accept(new TaxonomyModel.NodeVisitor()
        {
            @Override
            public void visit(TaxonomyNode node)
            {
                if (node.isAssignment())
                    node.moveTo(getModel().getUnassignedNode());
            }
        });

        onTaxnomyNodeEdited(getModel().getRootNode());
    }

    private void doChangeAssignmentWeight(TaxonomyNode node, int oldWeight)
    {
        int change = oldWeight - node.getWeight();

        if (change == 0) // was 'fixed' after editing, e.g. was >= 100%
            return;

        // if new weight = 0, then remove assignment

        if (node.getWeight() == 0)
            node.getParent().removeChild(node);

        // change total weight as recorded in the model

        InvestmentVehicle investmentVehicle = node.getAssignment().getInvestmentVehicle();
        final int totalWeight = getModel().getWeightByInvestmentVehicle(investmentVehicle) - change;
        getModel().setWeightByInvestmentVehicle(investmentVehicle, totalWeight);

        // check if change is fixing weight errors -> no new unassigned vehicles

        change = Math.min(change, Classification.ONE_HUNDRED_PERCENT - totalWeight);
        if (change == 0)
            return;

        // change existing unassigned node *or* create new unassigned node

        TaxonomyNode unassigned = getModel().getUnassignedNode().getChildByInvestmentVehicle(investmentVehicle);

        if (unassigned != null)
        {
            // change existing node in unassigned category

            int newWeight = unassigned.getWeight() + change;
            if (newWeight <= 0)
            {
                getModel().getUnassignedNode().removeChild(unassigned);
                getModel().setWeightByInvestmentVehicle(investmentVehicle, totalWeight - unassigned.getWeight());
            }
            else
            {
                unassigned.setWeight(newWeight);
                getModel().setWeightByInvestmentVehicle(investmentVehicle, totalWeight + change);
            }
        }
        else if (change > 0)
        {
            // create a new node, but only if change is positive

            Assignment assignment = new Assignment(investmentVehicle);
            assignment.setWeight(change);
            getModel().getUnassignedNode().addChild(assignment);
            getModel().setWeightByInvestmentVehicle(investmentVehicle, totalWeight + change);
        }

        // do not fire model change -> called within modification listener
    }

    private void doSort(TaxonomyNode node, final boolean byType)
    {
        Collections.sort(node.getChildren(), new Comparator<TaxonomyNode>()
        {
            @Override
            public int compare(TaxonomyNode node1, TaxonomyNode node2)
            {
                // unassigned category always stays at the end of the list
                if (node1.isUnassignedCategory())
                    return 1;
                if (node2.isUnassignedCategory())
                    return -1;

                if (byType && node1.isClassification() && !node2.isClassification())
                    return -1;
                if (byType && !node1.isClassification() && node2.isClassification())
                    return 1;

                return node1.getName().compareToIgnoreCase(node2.getName());
            }
        });

        int rank = 0;
        for (TaxonomyNode child : node.getChildren())
            child.setRank(rank++);

        getModel().fireTaxonomyModelChange(node);
    }
}<|MERGE_RESOLUTION|>--- conflicted
+++ resolved
@@ -55,10 +55,7 @@
 import org.eclipse.swt.graphics.Image;
 import org.eclipse.swt.widgets.Composite;
 import org.eclipse.swt.widgets.Control;
-<<<<<<< HEAD
-=======
 import org.eclipse.swt.widgets.Shell;
->>>>>>> 141fd352
 
 /* package */abstract class AbstractNodeTreeViewer extends Page implements ModificationListener
 {
@@ -312,16 +309,7 @@
             {
                 if (((TaxonomyNode) e).isUnassignedCategory())
                     return PortfolioPlugin.image(PortfolioPlugin.IMG_UNASSIGNED_CATEGORY);
-<<<<<<< HEAD
-                else if (node.getClassification() != null)
-                    return PortfolioPlugin.image(PortfolioPlugin.IMG_CATEGORY);
-                else if (node.getBackingSecurity() != null)
-                    return PortfolioPlugin.image(PortfolioPlugin.IMG_SECURITY);
-                else
-                    return PortfolioPlugin.image(PortfolioPlugin.IMG_ACCOUNT);
-=======
                 return super.getImage(e);
->>>>>>> 141fd352
             }
         });
         new StringEditingSupport(Named.class, "name") //$NON-NLS-1$
