
AboutText = Portfolio Performance\n\nVersion {0}\n\n(c) Copyright Andreas Buchen 2012 - 2014.  All rights reserved.\n\nWith contributions by simpsus, jahzoo, gynngr, and nistude.\n\nThis product includes software developed by the\nEclipse Foundation http://eclipse.org/\nApache Software Foundation http://apache.org/\nSWT Chart Project http://www.swtchart.org/\nTree Map Library http://code.google.com/p/treemaplib/\njsoup Java HTML Parser http://jsoup.org\nJSON.simple https://code.google.com/p/json-simple/\n\nSome icons are based on\nFatCow Hosting Icons http://www.fatcow.com/free-icons\n(Creative Commons Attribution 3.0 United States)\n\nThis product is published under the Eclipse Public License\nhttp://www.eclipse.org/legal/epl-v10.html

AccountFilterRetiredAccounts = Inaktive Accounts verbergen

AccountMenuActivate = Konto aktivieren

AccountMenuAdd = Neues Konto

AccountMenuDeactivate = Konto deaktivieren

AccountMenuDelete = Konto l\u00F6schen

AccountMenuDeleteTransaction = Umsatz l\u00F6schen

AccountMenuTransfer = Umbuchung...

BtnLabelRestartLater = Sp\u00E4ter neustarten

BtnLabelRestartNow = Jetzt neustarten

CSVImportErrorMissingFields = Fehlende Felder: {0}\nFeldzuweisungen durch Doppelklick in eine Spalte editieren.

CSVImportErrorsDuringImport = {0} von {1} Datens\u00E4tzen mit Fehlern beim CSV Import

CSVImportLabelDelimiter = Trennzeichen:

CSVImportLabelDoubleClickHere = Hier doppelklicken.

CSVImportLabelEditMapping = Spaltenzuordnung

CSVImportLabelEncoding = Enkodierung:

CSVImportLabelExpectedValue = Schl\u00FCssel

CSVImportLabelFileAll = Alle Dateien (*.*)

CSVImportLabelFileCSV = CSV-Dateien (*.csv)

CSVImportLabelFirstLineIsHeader = Erste Zeile enth\u00E4lt Spalten\u00FCberschrift

CSVImportLabelFormat = Format

CSVImportLabelMappedToField = -> ''{0}''

CSVImportLabelProvidedValue = Wert in CSV

CSVImportLabelSkipLines = Import beginnt in Zeile:

CSVImportLabelTarget = Importziel:

CSVImportSeparatorComma = Komma (,)

CSVImportSeparatorSemicolon = Semikolon (;)

CSVImportSeparatorTab = Tabstopp

CSVImportWizardDescription = W\u00E4hlen Sie zun\u00E4chst das Importziel, anschlie\u00DFend editieren Sie durch einen\nDoppelklick in die Spalte die Feldzuweisung.

CSVImportWizardTitle = CSV Import

CellEditor_NotANumber = Keine g\u00FCltige Zahl: %s

ChartSeriesBenchmarkSuffix = \ (Benchmark)

ChartSeriesPickerAddBenchmark = Benchmark hinzuf\u00FCgen...

ChartSeriesPickerAddItem = Datenreihe hinzuf\u00FCgen...

ChartSeriesPickerColor = Farbe...

ChartSeriesPickerDelete = L\u00F6schen

ChartSeriesPickerDialogMsg = Name der Konfiguration

ChartSeriesPickerDialogTitle = Konfiguration speichern

ChartSeriesPickerLineStyle = Linie

ChartSeriesPickerRemove = Entfernen

ChartSeriesPickerSave = Speichern als...

ChartSeriesPickerShowArea = Fl\u00E4che f\u00FCllen

ChartSeriesPickerTitle = Datenreihe w\u00E4hlen

ClientEditorLabelChart = Diagramm

ClientEditorLabelClientMasterData = Stammdaten

ClientEditorLabelGeneralData = Allgemeine Daten

ClientEditorLabelHoldings = Best\u00E4nde

ClientEditorLabelPerformance = Performance

ClientEditorLabelReports = Berichte

ColumnAccount = Konto

ColumnAccountFrom = Von

ColumnAccountTo = Nach

ColumnActualPercent = IST %

ColumnActualValue = IST Wert

ColumnAmount = Betrag

ColumnBalance = Guthaben

ColumnColor = Farbe

ColumnCurrentQuote = Kurs (alt)

ColumnCurrentShares = St\u00FCcke (alt)

ColumnDate = Datum

ColumnDaysHigh = Hoch (Tag)

ColumnDaysLow = Tief (Tag)

ColumnDelta = Delta

ColumnDeltaPercent = Delta %

ColumnDeltaShares = Delta St\u00FCcke

ColumnDeltaValue = Delta Wert

ColumnDelta_Description = Delta = Endwert + Verk\u00E4ufe/Auslieferungen + Dividenden - Anfangswert - K\u00E4ufe/Einlieferungen

ColumnDetails = Details

ColumnDividendPayment = Dividende

ColumnDividendPaymentCount = #Div

ColumnDividendPaymentCount_MenuLabel = Anzahl Dividendenzahlungen

ColumnDividendPerShare = Dividende/Anteil

ColumnDividendPeriodicity = Periodizi\u00E4t

ColumnDividendPeriodicity_Description = Die Periodizit\u00E4t der Dividendenzahlung wird aus den vorhanden Zahlungen im Zeitraum abgeleitet. Es handelt sich um eine Sch\u00E4tzung da Zahlungen selbstverst\u00E4ndlich ausfallen k\u00F6nnen.

ColumnDividendSum = \u2211Div

ColumnDividendSum_MenuLabel = Summe Dividenden

ColumnDividendTotalRateOfReturn = Div%

ColumnDividendTotalRateOfReturn_Description = Dividendenrendite = Summer der Dividendenzahlungen / Einstand nach FIFO\n\nAchtung: wenn Verk\u00E4ufe nach einer Dividendenzahlung vorliegen, werden die momentan nicht abgezogen. D.h. die Rendite ist eventuell zu hoch.

ColumnEntity = Objekt

ColumnExDate = Ex-Tag

ColumnFees = Geb\u00FChren

ColumnFees_Description = Angefallen Geb\u00FChren f\u00FCr K\u00E4ufe, Verk\u00E4ufe, Einlieferungen und Auslieferungen.

ColumnFix = Fix

ColumnIRR = IZF

ColumnIRRPerformance = IZF Performance

ColumnIRRPerformanceOption = IZF {0}J %

ColumnIRR_MenuLabel = Interner Zinsfu\u00DF

ColumnISIN = ISIN

ColumnIndex = Index

ColumnInterval = Intervall

ColumnIssue = Problem

ColumnLable = Bezeichnung

ColumnLastDividendPayment = zuletzt am

ColumnLastDividendPayment_MenuLabel = Datum letzter Dividendenzahlung

ColumnLastTrade = Letzter Handel

ColumnLatest = Letzter

ColumnLatestDate = Letzter (Datum)

ColumnLatestHistoricalDate = Letzer historischer (Datum)

ColumnLatestPrice = Letzter Kurs

ColumnLatestTrade = Letzter Handel

ColumnLevels = Ebenen

ColumnLumpSumPrice = Gesamtpreis

ColumnMarketValue = Marktwert

ColumnMessage = Meldung

ColumnMonth = Monat

ColumnName = Name

ColumnNote = Notiz

ColumnOffsetAccount = Gegenkonto

ColumnPersonalDividendYield = Dividendenrendite

ColumnPersonalDividendYield_Description = Dividendenrendite = Dividenden / Einstandswert nach FIFO

ColumnPortfolio = Portfolio

ColumnPortfolioFrom = Von

ColumnPortfolioTo = Nach

ColumnPreviousClose = Letzter Schlusskurs

ColumnPrice = Kurs

ColumnProfitLoss = Gewinn / Verlust

ColumnPurchasePrice = Einstandskurs

ColumnPurchasePrice_Description = Einstandskurs der gehaltenen Papiere berechnet nach dem FIFO-Prinzip.\nDer Kurs beinhaltet die angefallenen Transaktionsgeb\u00FChren.

ColumnPurchaseValue = Einstandswert

ColumnPurchaseValue_Description = Einstandswert der gehaltenen Papiere berechnet nach dem FIFO-Prinzip.\nDer Wert beinhaltet die angefallenen Transaktionsgeb\u00FChren.

ColumnQuote = Kurs

ColumnReferenceAccount = Referenzkonto

ColumnRetired = inaktiv

ColumnSecurity = Wertpapier

ColumnSecurityExchange = B\u00F6rse

ColumnSecurityType = Typ

ColumnShareInPercent = Anteil in %

ColumnShares = St\u00FCck

ColumnSharesOwned = Bestand

ColumnSource = Quelle

ColumnStartDate = Anfangsdatum

ColumnSymbol = Symbol

ColumnTWROR = TWROR

ColumnTWROR_Description = True Time-Weighted Rate of Return

ColumnTargetValue = SOLL Wert

ColumnTaxes = Steuern

ColumnTaxonomy = Klassifizierung

ColumnTicker = Ticker

ColumnTotal = Gesamtbetrag

ColumnTotalProfitLoss = Gesamt Gewinn / Verlust

ColumnTotalProfitLossOption = G/V {0} Jahr{0,choice,1#|1<e}

ColumnTransactionType = Typ

ColumnUpdatedQuote = Kurs (neu)

ColumnUpdatedShares = St\u00FCcke (neu)

ColumnValue = Wert

ColumnVolume = Volumen

ColumnWKN = WKN

ColumnWeight = Gewichtung

ColumnYear = Jahr

ConsumerPriceIndexMenuAdd = Neu

ConsumerPriceIndexMenuDelete = L\u00F6schen

DialogConsistencyChecksTitle = Ergebnis der Konsistenzpr\u00FCfung

DialogConssitencyChecksMessage = Mit einem Klick in die letzte Spalte kann ein Problem durch eine der vorgeschlagenen L\u00F6sung behoben werden.\nDie Konsistenzpr\u00FCfung kann jederzeit \u00FCber das Men\u00FC erneut ausgef\u00FChrt werden.

DialogTaxonomyNamePrompt = Name der Klassifizierung

DialogTaxonomyNameTitle = Klassifizierung editieren

DividendsDialogLabelPortfolioSharesHeld = {0} ({1} am {2,date})

DividendsDialogLabelSpecialDistribution = 0 (Sonderaussch\u00FCttung)

DividendsDialogTitleShares = Auf wieviele St\u00FCcke bezieht sich die Dividende?

EditWizardAttributesTitle = Weitere Attribute

EditWizardMasterDataLinkNewCategory = <a>Neue Kategorie</a>

EditWizardMasterDataMsgClassificationMissing = Es fehlt eine Kategorie.

EditWizardMasterDataMsgDuplicateClassification = ''{0}'' ist mehrfach ausgew\u00E4hlt.

EditWizardMasterDataMsgWeightEqualsZero = Die Gewichtung der Zuweisung muss gr\u00F6sser als 0% sein.

EditWizardMasterDataMsgWeightNot100Percent = Die Gewichtung von ''{0}'' muss 100% ergeben.

EditWizardMasterDataTitle = Stammdaten

EditWizardQuoteFeedLabelFeedURL = Kurs URL

EditWizardQuoteFeedMsgErrorMissingURL = Kurs URL fehlt

EditWizardQuoteFeedMsgErrorOrNoData = Fehler / Keine Daten

EditWizardQuoteFeedMsgLoading = L\u00E4dt...

EditWizardQuoteFeedTitle = Kurslieferant

ExportWizardAccountTransactions = Kontoums\u00E4tze

ExportWizardAllTransactionsAktienfreundeNet = aktienfreunde.net (alle Transaktionen und Dividenden)

ExportWizardDescription = Auswahl der zu exportierenden Daten.\nExportierte Dateien sind in UTF-8 enkodiert.

ExportWizardErrorExporting = Fehler beim Datenexport

ExportWizardHistoricalQuotes = Historische Kurse

ExportWizardMergedSecurityPrices = Alle historischen Kurse

ExportWizardPortfolioTransactions = Depotums\u00E4tze

ExportWizardSecurities = Wertpapiere

ExportWizardSecurityMasterData = Stammdaten

ExportWizardSelectDirectory = Verzeichnis f\u00FCr die exportierten Dateien w\u00E4hlen

ExportWizardTitle = CSV Exportieren

ExportWizardUnsupportedExport = Unbekannter Exporttyp {0} und Element {0}

GroupLabelAttributes = Attribute

GroupLabelDividends = Dividenden

ImportWizardPasteSourceDescription = Historische Kurse aus dem HTML Code einer Webseite importieren\n{0}

ImportWizardPasteSourceExplanation = <a href="http://www.onvista.de/suche.html?SEARCH_VALUE={0}&SELECTED_TOOL=ALL_TOOLS">Onvista</a>\n* Detailseite "B\u00F6rsen" oder "Kurs\u00FCbersicht" w\u00E4hlen\n* "Kurshistorie - Einzelkursabfrage" w\u00E4hlen\n* Per Rechtsklick "Seitenquelltext anzeigen", kopieren und unten einf\u00FCgen\n\n<a href="http://www.finanzen.net/suchergebnis.asp?frmAktiensucheTextfeld={0}">Finanzen.net</a>\n* "Historisch" ausw\u00E4hlen\n* Per Rechtsklick "Seitenquelltext anzeigen", kopieren und unten einf\u00FCgen

ImportWizardPasteSourcePasteHere = Seitenquelltext hier einf\u00FCgen...

ImportWizardPasteSourceTitle = HTML Source Code einf\u00FCgen

ImportWizardReviewDescription = \u00DCbersicht der extrahierten historischen Kurse

ImportWizardReviewError = Fehler beim Auslesen: {0}

ImportWizardReviewTitle = Extrahierte Kurse \u00FCberpr\u00FCfen

IntroLabelActions = Aktionen

IntroLabelHelp = Hilfe

IntroLabelSamples = Beispiele

IntroNewFile = Neue Datei anlegen

IntroNewFileText = Lege eine neue Portfoliodatei an.

IntroOpenDaxSample = DAX Beispieldatei \u00F6ffnen

IntroOpenDaxSampleText = Eine Beispieldatei mit einem DAX Investment und Branchen.

IntroOpenFile = Portfoliodatei \u00F6ffnen

IntroOpenFileText = \u00D6ffne eine Portfoliodatei.

IntroOpenForum = Forum

IntroOpenForumText = Forum f\u00FCr Fragen, Anregungen und Feedback.

IntroOpenSample = Kommer Beispieldatei \u00F6ffnen

IntroOpenSampleText = Eine Beispieldatei angelehnt an Gerd Kommers Buch "Die Buy-and-Hold Bibel".

IntroReadNews = New && Noteworthy

IntroReadNewsText = \u00DCbersicht \u00FCber die Neuigkeiten dieser Version.

InvestmentPlanIntervalLabel = {0,choice,1#monatlich|1<Alle {0} Monate}

InvestmentPlanMenuCreate = Neuer Sparplan...

InvestmentPlanMenuDelete = Sparplan l\u00F6schen

InvestmentPlanMenuGenerateTransactions = Buchungen erstellen

InvestmentPlanOptionDelivery = (Einlieferung)

InvestmentPlanTitleNewPlan = Neuer Sparplan

JobLabelUpdateCPI = Verbraucherpreise aktualisieren

JobLabelUpdateQuotes = Kurse aktualisieren

JobLabelUpdateStackedLineChart = Aktualisierung des Fl\u00E4chendiagramm

JobLabelUpdating = Aktualisiere Kurse...

JobMsgCheckingForUpdates = Suche nach Aktualisierungen...

JobMsgErrorUpdatingIndeces = Fehler beim Aktualisieren der Verbraucherpreise

JobMsgErrorUpdatingQuotes = Fehler beim Aktualisieren der Kurse

JobMsgLoadingExchanges = L\u00E4dt B\u00F6rsen

JobMsgRunningConsistencyChecks = Konsistenzpr\u00FCfung durchf\u00FChren

JobMsgSamplingHistoricalQuotes = L\u00E4dt Beispieldaten f\u00FCr die B\u00F6rse {0}

JobMsgUpdatingQuotesFor = Kurse: {0}

JurisdictionFilesDownloadExplanation = Aufgrund von Export/Import-Beschr\u00E4nkungen f\u00FCr sehr starke Verschl\u00FCsselung\nin einigen L\u00E4ndern unterst\u00FCtzt die normale Java-Umgebung nur Schl\u00FCssell\u00E4ngen\nbis maximal 128 Bits.\n\nDie Java Cryptography Extension (JCE) Unlimited Strength Jurisdiction Policy kann\nkostenlos von der Webseite von Oracle Inc. heruntergeladen werden:\n<a href="{0}">{0}</a>\n\nBitte konsultieren Sie Ihren Anwalt, falls Sie sich unsicher sind, ob die Installation\nder Policy-Dateien in Ihrem Land erlaubt ist.\n\nDie JAR Dateien aus der ZIP Datei m\u00FCssen in folgendes Verzeichnis kopiert werden:\n{1}

JurisdictionFilesDownloadMessage = Die aktuelle Java Installation unterst\u00FCtzt AES256 nicht.

JurisdictionFilesDownloadTitle = AES 256 nicht unterst\u00FCtzt

LabelAbout = \u00DCber Portfolio Performance

LabelAbsoluteDelta = Delta (Gesamtsumme - investiertes Kapital)

LabelAccounts = Konten

LabelAccumulatedTaxes = Steuern (akkumuliert)

LabelAggregationDaily = t\u00E4glich

LabelAllSecurities = Alle Wertpapiere

LabelAvailableAttributes = Neues Attribut hinzuf\u00FCgen

LabelCancel = Abbrechen

LabelColumns = Spalten

LabelConsumerPriceIndex = Verbraucherpreisindex

LabelCopyToClipboard = In Zwischenablage kopieren

LabelDefaultReferenceAccountName = Verrechnungskonto

LabelDividends = Dividenden

LabelError = Fehler

LabelExchange = B\u00F6rsenplatz

LabelExport = ''{0}'' exportieren

LabelFullClassification = Komplette Klassifizierung

LabelInfo = Information

LabelInputValidationFailed = Eingabefehler

LabelInvestedCapital = Investiertes Kapital

LabelInvestmentPlans = Sparpl\u00E4ne

LabelLevelNameNumber = {0} (Ebene {1})

LabelLevelNumber = Ebene {0}

LabelNewClassification = Neue Kategorie

LabelNewTaxonomy = Neue Klassifizierung

LabelNo = Nein

LabelNoName = Ohne Namen

LabelNotAvailable = n/a

LabelOneOfX = (1 von {0})

LabelOther = Andere...

LabelPassword = Passwort

LabelPasswordRepeat = Best\u00E4tigung

LabelPerformanceCalculation = Performance-Berechnung

LabelPerformanceChart = Performance-Diagramm

LabelPortfolioPerformance = Portfolio Performance

LabelPortfolioPerformanceFile = Porfolio Performance Datei

LabelPortfolios = Portfolios

LabelQuote = Kursnotierung

LabelQuoteFeed = Kurslieferant

LabelQuoteFeedProvider = Lieferant

LabelRefresh = Erneut pr\u00FCfen

LabelReportInterval = Berichtszeitraum

LabelReportingAddPeriod = Neu...

LabelReportingDialogFrom = Vom

LabelReportingDialogLast = Letzte

LabelReportingDialogMonths = Monate

LabelReportingDialogSince = Seit

LabelReportingDialogUntil = bis

LabelReportingDialogYears = Jahre

LabelReportingYears = {0,number} Jahr{0,choice,1#|1<e}

LabelSampleData = Beispieldaten

LabelSearch = Suchen

LabelSecurities = Wertpapiere

LabelSecurityPerformance = Wertpapier Performance

LabelStatementOfAssets = Verm\u00F6gensaufstellung

LabelStatementOfAssetsHistory = Verm\u00F6gensaufstellung - Historie

LabelStatementOfAssetsHoldings = Verm\u00F6gensaufstellung - Best\u00E4nde

LabelTaxonomies = Klassifizierungen

LabelTaxonomyTemplates = Vorlagen

LabelTotalSum = Gesamtsumme

LabelTransactions = Buchungen

LabelTransferals = Einlagen / Entnahmen

LabelUnknownVersion = Unbekannt

LabelUnnamedXml = ohnenamen.xml

LabelUpdatesAvailable = Eine neue Version ist verf\u00FCgbar

LabelViewPieChart = Tortendiagramm

LabelViewReBalancing = Rebalancing

LabelViewStackedChart = Fl\u00E4chendiagramm

LabelViewTaxonomyDefinition = Definition der Klassifizierung

LabelViewTreeMap = Baumkarte

LabelWithoutClassification = Ohne Klassifizierung

LabelYes = Ja

MenuAddAll = Alle hinzuf\u00FCgen

MenuChartAdjustRange = Originalgr\u00F6\u00DFe

MenuChartZoomIn = Vergr\u00F6\u00DFern

MenuChartZoomOut = Verkleinern

MenuConfigureChart = Diagramm konfigurieren

MenuExportChartData = Diagrammdaten exportieren

MenuExportData = Daten exportieren

MenuExportDiagram = Diagramm exportieren

MenuOpenSecurityOnSite = Im Browser \u00F6ffnen

MenuRemoveAll = Alle entfernen

MenuResetChartSeries = Datenreihen zur\u00FCcksetzen

MenuResetColumns = Spalten zur\u00FCcksetzen

MenuShowHideColumns = Spalten anzeigen / verstecken

MenuTaxonomyAssignmentRemove = Entfernen

MenuTaxonomyClassificationCreate = Neue Kategorie hinzuf\u00FCgen

MenuTaxonomyClassificationDelete = L\u00F6schen

MenuTaxonomyColorCascadeToChildren = Farbe an Unterkategorien zuweisen

MenuTaxonomyColorEdit = Editieren...

MenuTaxonomyColorRandomPalette = Farbe zuf\u00E4llig Kategorien zuweisen

MenuTaxonomyCreate = Neu...

MenuTaxonomyDelete = Klassifizierung l\u00F6schen

MenuTaxonomyMakeAssignment = Zuweisen

MenuTaxonomyRename = Klassifizierung umbenennen

MenuTaxonomySortByName = Name

MenuTaxonomySortByTypName = Typ, Name

MenuTaxonomySortTreeBy = Sortieren...

MenuTaxonomyWeightFix = Gewichtung korrigieren

MenuTransactionDelete = L\u00F6schen

MessageDialogProviderAnswerKeep = Behalten, ab jetzt neuen Kurslieferant verwenden

MessageDialogProviderAnswerReplace = Ersetzen mit Kursen des neuen Lieferanten

MessageDialogProviderChanged = \u00C4nderung des Kurslieferanten

MessageDialogProviderChangedText = Der Kurslieferant hat sich ge\u00E4ndert.\n\nWie soll mit den schon bestehenden historischen Kursen umgegangen werden?

MsgAccountFromMissing = Quellkonto fehlt

MsgAccountMustBeDifferent = Quell- und Zielkonto m\u00FCssen unterschiedlich sein

MsgAccountToMissing = Zielkonto fehlt

MsgConfirmInstall = Eine neue Version ''{0}'' ist verf\u00FCgbar. Installieren?

MsgDeletionNotPossible = L\u00F6schung nicht m\u00F6glich

MsgDeletionNotPossibleDetail = Es existieren Ums\u00E4tze zu Wertpapier {0}.\nDas Wertpapier wird ben\u00F6tigt um eine historische Performance zu berechnen.

MsgDialogInputRequired = Eingabe fehlt f\u00FCr Feld "{0}"

MsgDialogNotAValidISIN = Ung\u00FCltige ISIN: {0}

MsgErrorExchangeMissing = B\u00F6rsenplatz fehlt

MsgErrorOpeningFile = Fehler beim \u00D6ffnen der Datei: {0}

MsgErrorUpdating = Fehler beim Update

MsgErrorUpdating = Fehler beim Update

MsgLoadingFile = Lade {0}

MsgMissingAccount = Konto fehlt

MsgMissingPortfolio = Portfolio fehlt

MsgMissingReferenceAccount = Referenzkonto des Portfolio fehlt

MsgMissingSecurity = Wertpapier fehlt

MsgNoIssuesFound = Keine Probleme gefunden.

MsgNoProfileFound = Kein Installationsprofile gefunden. L\u00E4uft die Anwendung in der IDE?

MsgNoUpdatesAvailable = Keine Updates vorhanden.

MsgOpenFile = {0} \u00F6ffnen

MsgPasswordMinCharacters = Passwort muss mindestens 6 Zeichen enthalten.

MsgPasswordNotIdentical = Passw\u00F6rter sind nicht identisch.

MsgPortfolioFromMissing = Quellportfolio fehlt

MsgPortfolioMustBeDifferent = Quell- und Zielportfolio m\u00FCssen unterschiedlich sein

MsgPortfolioToMissing = Zielportfolio fehlt

MsgRestartRequired = Die Aktualisierung war erfolgreich.\nDamit die \u00C4nderungen wirksam werden, muss Portfolio Performance neu gestartet werden.

MsgUpdateRequiresLatestJavaVersion = Diese Version ben\u00F6tigt eine neuere Version der Java Laufzeitumgebung.\n\nDie Java Laufzeitumgebung kann hier runtergeladen werden: http://java.com/download/\n\nWenn Sie die Java Laufzeitumgebung nicht aktualisieren, dann startet Portfolio Performance\nnicht mehr.  Aktualisieren Sie zun\u00E4chst Java. Wenn diese Meldung nicht mehr angezeigt wird,\nk\u00F6nnen Sie das Programm problemlos aktualisieren.

<<<<<<< HEAD
MsgUpdateRequiresMacOSXBundle = Achtung! Die neue Version ist als natives Mac OS X Bundle gebaut. Ihre aktuelle Version kann leider nicht mehr automatisch aktualisiert werden.\n\nSie m\u00FCssen die neue Version herunterladen und installieren:\nhttp://buchen.github.io/portfolio/

=======
>>>>>>> 9788a217
NewFileWizardAccountDescription = Weitere Konten k\u00F6nnen zum Beispiel f\u00FCr\nTagesgeldkonten angelegt werden.

NewFileWizardAccountTitle = Weitere Konten anlegen

NewFileWizardAddAll = Alle hinzuf\u00FCgen

NewFileWizardButtonAdd = Hinzuf\u00FCgen

NewFileWizardPortfolioDescription = Aktienk\u00E4ufe und -verk\u00E4ufe werden mit Hilfe von Portfolios\nund den dazugeh\u00F6rigen Verrechnungskonten verwaltet.

NewFileWizardPortfolioTitle = Portfolio und Referenzkonten anlegen

NewFileWizardSecurityDescription = In der Ansicht ''Wertpapiere'' k\u00F6nnen sp\u00E4ter beliebig\nweitere Papiere angelegt werden.

NewFileWizardSecurityTitle = Wertpapiere hinzuf\u00FCgen

NewFileWizardTaxonomyDescription = Klassifizierungen erm\u00F6glichen die Analyse der Gesamtportfolio\nmit Hilfe von Kuchen- und Fl\u00E4chdiagrammen sowie Baumkarten.

NewFileWizardTaxonomyTitle = Klassifizierungen hinzuf\u00FCgen

PerformanceChartLabelAccumulatedIRR = akkumuliert

PerformanceChartLabelCPI = Verbraucherpreisindex

PerformanceTabAssetsAtEnd = Verm\u00F6gensaufstellung (Ende)

PerformanceTabAssetsAtStart = Verm\u00F6gensaufstellung (Anfang)

PerformanceTabCalculation = Berechnung

PerformanceTabEarnings = Ertr\u00E4ge

PerformanceTabEarningsByAccount = Ertr\u00E4ge nach Konten

PortfolioMenuAdd = Neues Portfolio

PortfolioMenuDelete = Portfolio l\u00F6schen

PrefCheckOnStartup = Beim &Start nach Aktualisierungen suchen

PrefMsgConfigureUpdates = Konfiguration wo und wann nach Aktualisierungen gesucht wird.

PrefTitle = Aktualisierung

PrefUpdateSite = &Update URL:

SaveHandlerMsgSelectFileToSave = Welche Dateien sollen gespeichert werden?

SaveHandlerPrompt = ''{0}'' wurde ge\u00E4ndert. Sollen die \u00C4nderungen gespeichert werden?

SaveHandlerTitle = Datei Speichern

SecurityMenuAddNewSecurity = Wertpapier hinzuf\u00FCgen

SecurityMenuAddNewSecurityDescription = Suche Yahoo Finance nach Ticker Symbolen, ISIN, Name.

SecurityMenuAddPrice = Neu

SecurityMenuBuy = Kaufen...

SecurityMenuDeleteAllPrices = Alle l\u00F6schen

SecurityMenuDeletePrice = L\u00F6schen

SecurityMenuDeleteSecurity = Wertpapier l\u00F6schen

SecurityMenuDividends = Dividenden...

SecurityMenuEditSecurity = Editieren...

SecurityMenuImportQuotes = Kurse importieren...

SecurityMenuNewSecurity = Neues Wertpapier anlegen...

SecurityMenuRemoveFromWatchlist = Aus ''{0}'' entfernen

SecurityMenuSearchYahoo = Auf Yahoo Finance suchen...

SecurityMenuSell = Verkaufen...

SecurityMenuStockSplit = Aktiensplit...

SecurityMenuTransfer = Umbuchung...

SecurityMenuUpdateQuotes = Kurse aktualisieren

SecurityTabChart = Kursdiagramm

SecurityTabChart10Y = 10

SecurityTabChart1M = 1M

SecurityTabChart1Y = 1J

SecurityTabChart2M = 2M

SecurityTabChart2Y = 2J

SecurityTabChart3Y = 3J

SecurityTabChart5Y = 5J

SecurityTabChart6M = 6M

SecurityTabChartAll = A

SecurityTabEvents = Ereignisse

SecurityTabHistoricalQuotes = Historische Kurse

SecurityTabTransactions = Ums\u00E4tze

SplitWizardDefinitionDescription = F\u00FCr welches Papier, zu welchem Datum (Ex-Tag) und in welchem Verh\u00E4ltnis\n(z.B. 2 neue f\u00FCr 1 alte Aktie) soll der Split durchgef\u00FChrt werden?

SplitWizardDefinitionTitle = Aktiensplit

SplitWizardErrorNewAndOldMustNotBeEqual = Das Splitverh\u00E4ltnis (neu f\u00FCr alt) ist identisch sein.

SplitWizardLabelNewForOld = f\u00FCr

SplitWizardLabelSplit = Split

SplitWizardLabelUpdateQuotes = Historische Kurse umrechnen

SplitWizardLabelUpdateTransactions = Buchungen umrechnen

SplitWizardReviewQuotesDescription = \u00DCberpr\u00FCfen Sie die Umrechnung der historischen Kurse.

SplitWizardReviewQuotesTitle = Anpassung Historische Kurse

SplitWizardReviewTransactionsDescription = \u00DCberpr\u00FCfen Sie die Umrechnung der Buchungen.

SplitWizardReviewTransactionsTitle = Anpassung Buchungen

SystemMenuCheckForUpdates = Nach Aktualisierungen suchen ...

TabTransactions = Ums\u00E4tze

TitlePasswordDialog = Passwort vergeben

WatchlistDelete = Watchliste l\u00F6schen

WatchlistEditDialog = Watchliste editieren

WatchlistEditDialogMsg = Name der Watchliste

WatchlistNewLabel = Neue Watchliste

WatchlistRename = Watchliste umbennen<|MERGE_RESOLUTION|>--- conflicted
+++ resolved
@@ -715,11 +715,6 @@
 
 MsgUpdateRequiresLatestJavaVersion = Diese Version ben\u00F6tigt eine neuere Version der Java Laufzeitumgebung.\n\nDie Java Laufzeitumgebung kann hier runtergeladen werden: http://java.com/download/\n\nWenn Sie die Java Laufzeitumgebung nicht aktualisieren, dann startet Portfolio Performance\nnicht mehr.  Aktualisieren Sie zun\u00E4chst Java. Wenn diese Meldung nicht mehr angezeigt wird,\nk\u00F6nnen Sie das Programm problemlos aktualisieren.
 
-<<<<<<< HEAD
-MsgUpdateRequiresMacOSXBundle = Achtung! Die neue Version ist als natives Mac OS X Bundle gebaut. Ihre aktuelle Version kann leider nicht mehr automatisch aktualisiert werden.\n\nSie m\u00FCssen die neue Version herunterladen und installieren:\nhttp://buchen.github.io/portfolio/
-
-=======
->>>>>>> 9788a217
 NewFileWizardAccountDescription = Weitere Konten k\u00F6nnen zum Beispiel f\u00FCr\nTagesgeldkonten angelegt werden.
 
 NewFileWizardAccountTitle = Weitere Konten anlegen
