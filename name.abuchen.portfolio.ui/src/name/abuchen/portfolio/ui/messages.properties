
AboutText = Portfolio Performance\n\nVersion {0}\n\n(c) Copyright Andreas Buchen 2012 - 2014.  All rights reserved.\n\nWith contributions by simpsus, jahzoo, gynngr, and nistude.\n\nThis product includes software developed by the\nEclipse Foundation http://eclipse.org/\nApache Software Foundation http://apache.org/\nSWT Chart Project http://www.swtchart.org/\nTree Map Library http://code.google.com/p/treemaplib/\njsoup Java HTML Parser http://jsoup.org\nJSON.simple https://code.google.com/p/json-simple/\n\nSome icons are based on\nFatCow Hosting Icons http://www.fatcow.com/free-icons\n(Creative Commons Attribution 3.0 United States)\n\nThis product is published under the Eclipse Public License\nhttp://www.eclipse.org/legal/epl-v10.html

AccountFilterRetiredAccounts = Hide inactive accounts

AccountMenuActivate = Activate account

AccountMenuAdd = Add Account

AccountMenuDeactivate = Deactivate account

AccountMenuDelete = Delete account

AccountMenuDeleteTransaction = Delete Transaction

AccountMenuTransfer = Transfer...

BtnLabelRestartLater = Restart later

BtnLabelRestartNow = Restart now

CSVImportErrorMissingFields = Missing field{1,choice,1#|1<s}: {0}\nEdit field mapping by double-clicking into a column.

CSVImportErrorsDuringImport = {0} out of {1} with errors during CSV import

CSVImportLabelDelimiter = Delimiter:

CSVImportLabelDoubleClickHere = Double click here.

CSVImportLabelEditMapping = Mapped to Field

CSVImportLabelEncoding = Encoding:

CSVImportLabelExpectedValue = Value

CSVImportLabelFileAll = All Files (*.*)

CSVImportLabelFileCSV = Comma-separated Values (*.csv)

CSVImportLabelFirstLineIsHeader = First line contains header

CSVImportLabelFormat = Format

CSVImportLabelMappedToField = -> ''{0}''

CSVImportLabelProvidedValue = Mapped

CSVImportLabelSkipLines = Skip Lines:

CSVImportLabelTarget = Target:

CSVImportSeparatorComma = Comma (,)

CSVImportSeparatorSemicolon = Semicolon (;)

CSVImportSeparatorTab = Tab

CSVImportWizardDescription = First choose target,\nthen assign fields by double-clicking into the column.

CSVImportWizardTitle = CSV Import

CellEditor_NotANumber = Not a valid number %s

ChartSeriesBenchmarkSuffix = \ (Benchmark)

ChartSeriesPickerAddBenchmark = Add benchmark...

ChartSeriesPickerAddItem = Add data series...

ChartSeriesPickerColor = Color...

ChartSeriesPickerDelete = Delete

ChartSeriesPickerDialogMsg = Give the configuration a name

ChartSeriesPickerDialogTitle = Save Configuration

ChartSeriesPickerLineStyle = Line Style

ChartSeriesPickerRemove = Remove

ChartSeriesPickerSave = Save as...

ChartSeriesPickerShowArea = Show Area

ChartSeriesPickerTitle = Pick data series

ClientEditorLabelChart = Chart

ClientEditorLabelClientMasterData = Client Master Data

ClientEditorLabelGeneralData = General Data

ClientEditorLabelHoldings = Holdings

ClientEditorLabelPerformance = Performance

ClientEditorLabelReports = Reports

ColumnAccount = Account

ColumnAccountFrom = From

ColumnAccountTo = To

ColumnActualPercent = TARGET %

ColumnActualValue = TARGET Value

ColumnAmount = Amount

ColumnBalance = Balance

ColumnColor = Color

ColumnCurrentQuote = Quote (old)

ColumnCurrentShares = Shares (old)

ColumnDate = Date

ColumnDaysHigh = Day's High

ColumnDaysLow = Day's Low

ColumnDelta = Delta

ColumnDeltaPercent = Delta %

ColumnDeltaShares = Delta Shares

ColumnDeltaValue = Delta Value

ColumnDelta_Description = Delta = market value + sell/outbound deliveries + dividends - initial valuation - buy/inbound deliveries

ColumnDetails = Details

ColumnDividendPayment = Dividend

ColumnDividendPaymentCount = #Div

ColumnDividendPaymentCount_MenuLabel = Number of dividend payments

ColumnDividendPerShare = Dividend/share

ColumnDividendPeriodicity = Periodicity

ColumnDividendPeriodicity_Description = The periodicity of dividend payments is estimated based on the payments during the reporting period.

ColumnDividendSum = \u2211Div

ColumnDividendSum_MenuLabel = Sum of dividends

ColumnDividendTotalRateOfReturn = Div%

ColumnDividendTotalRateOfReturn_Description = dividend rate of return = sum of dividend payments / purchase value based on FIFO\n\nAttention: if shares are sold after a dividend payment then dividend payment is not reduced. Therefore the rate of return might be over estimated.

ColumnEntity = Entity

ColumnExDate = Ex-Date

ColumnFees = Fees

ColumnFees_Description = Paid fees for buy and sell transactions as well as inbound and outbound deliveries.

ColumnFix = Fix

ColumnIRR = IRR

ColumnIRRPerformance = IRR Performance

ColumnIRRPerformanceOption = IRR {0}Y %

ColumnIRR_MenuLabel = Internal rate of return

ColumnISIN = ISIN

ColumnIndex = Index

ColumnInterval = Interval

ColumnIssue = Issue

ColumnLable = Label

ColumnLastDividendPayment = last payment

ColumnLastDividendPayment_MenuLabel = Date of last dividend payment

ColumnLastTrade = Last Trade

ColumnLatest = Latest

ColumnLatestDate = Latest (Date)

ColumnLatestHistoricalDate = Latest historical (Date)

ColumnLatestPrice = Latest Price

ColumnLatestTrade = Latest Trade

ColumnLevels = Levels

ColumnLumpSumPrice = Lump Sum Price

ColumnMarketValue = Market Value

ColumnMessage = Message

ColumnMonth = Month

ColumnName = Name

ColumnNote = Note 

ColumnOffsetAccount = Offset Account

ColumnPersonalDividendYield = Dividend yield

ColumnPersonalDividendYield_Description = Dividend yield = dividends / purchase price using FIFO method

ColumnPortfolio = Portfolio

ColumnPortfolioFrom = From

ColumnPortfolioTo = To

ColumnPreviousClose = Previous Close

ColumnPrice = Price

ColumnProfitLoss = Profit Loss

ColumnPurchasePrice = Purchase Price

ColumnPurchasePrice_Description = Purchase price of held shares calculdated using the FIFO method.\nThe price includes the transactions fee paid.

ColumnPurchaseValue = Purchase Value

ColumnPurchaseValue_Description = Purchase value of held shares calculdated using the FIFO method.\nThe purchase value includes the transactions fee paid.

ColumnQuote = Quote

ColumnReferenceAccount = Reference Account

ColumnRetired = inactive

ColumnSecurity = Security

ColumnSecurityExchange = Exchange

ColumnSecurityType = Type

ColumnShareInPercent = Share in %

ColumnShares = Shares

ColumnSharesOwned = Shares

ColumnSource = Source

ColumnStartDate = Start Date

ColumnSymbol = Symbol

ColumnTWROR = TWROR

ColumnTWROR_Description = True Time-Weighted Rate of Return

ColumnTargetValue = TARGET Value

ColumnTaxes = Taxes

ColumnTaxonomy = Taxonomy

ColumnTicker = Ticker

ColumnTotal = Total

ColumnTotalProfitLoss = Total Profit/Loss

ColumnTotalProfitLossOption = P/L {0} Year{0,choice,1#|1<s}

ColumnTransactionType = Type

ColumnUpdatedQuote = Quote (new)

ColumnUpdatedShares = Shares (new)

ColumnValue = Value

ColumnVolume = Volume

ColumnWKN = WKN

ColumnWeight = Weight

ColumnYear = Year

ConsumerPriceIndexMenuAdd = Add

ConsumerPriceIndexMenuDelete = Delete

DialogConsistencyChecksTitle = Results of the consistency checks

DialogConssitencyChecksMessage = Resolve a reported issue by clicking into the last column and select one of the proposed fixes.\nRe-run the consistency check via the main menu.

DialogTaxonomyNamePrompt = Give the taxonomy a name

DialogTaxonomyNameTitle = Edit Taxonomy Name

DividendsDialogLabelPortfolioSharesHeld = {0} ({1} on {2,date})

DividendsDialogLabelSpecialDistribution = 0 (special distribution of funds)

DividendsDialogTitleShares = Number of shares for which the dividend payment occurred

EditWizardAttributesTitle = Additional Attributes

EditWizardMasterDataLinkNewCategory = <a>New Category</a>

EditWizardMasterDataMsgClassificationMissing = Select a classification from the drop-down list.

EditWizardMasterDataMsgDuplicateClassification = ''{0}'' is selected twice.

EditWizardMasterDataMsgWeightEqualsZero = Assignment weight must be greater than 0%.

EditWizardMasterDataMsgWeightNot100Percent = The weights of ''{0}'' must add up to 100%.

EditWizardMasterDataTitle = Security Master Data

EditWizardQuoteFeedLabelFeedURL = Feed URL

EditWizardQuoteFeedMsgErrorMissingURL = Feed URL missing 

EditWizardQuoteFeedMsgErrorOrNoData = Error / No Data

EditWizardQuoteFeedMsgLoading = Loading...

EditWizardQuoteFeedTitle = Quote Provider

ExportWizardAccountTransactions = Account Transactions

ExportWizardAllTransactionsAktienfreundeNet = aktienfreunde.net (all transactions and dividends)

ExportWizardDescription = Select items to export as CSV.\nFiles are stored with UTF-8 encoding.

ExportWizardErrorExporting = Error exporting data

ExportWizardHistoricalQuotes = Historical Quotes

ExportWizardMergedSecurityPrices = All historical Quotes

ExportWizardPortfolioTransactions = Portfolio Transactions

ExportWizardSecurities = Securities

ExportWizardSecurityMasterData = Master Data

ExportWizardSelectDirectory = Please select a directory to store CSV files

ExportWizardTitle = Export CSV

ExportWizardUnsupportedExport = Unknown export type {0} and item {1}

GroupLabelAttributes = Attributes 

GroupLabelDividends = Dividends

ImportWizardPasteSourceDescription = Import historical quotes from the source code of a web page\n{0}

ImportWizardPasteSourceExplanation = <a href="http://www.onvista.de/suche.html?SEARCH_VALUE={0}&SELECTED_TOOL=ALL_TOOLS">Onvista</a>\n* On detail page, select "B\u00F6rsen" or "Kurs\u00FCbersicht"\n* Select "Kurshistorie - Einzelkursabfrage"\n* From the context menu, select "Show page source", copy and paste below\n\n<a href="http://www.finanzen.net/suchergebnis.asp?frmAktiensucheTextfeld={0}">Finanzen.net</a>\n* Select "Historisch"\n* From the context menu, select "Show page source", copy and paste below

ImportWizardPasteSourcePasteHere = Paste page source here...

ImportWizardPasteSourceTitle = Paste HTML Page Code

ImportWizardReviewDescription = Review the extract historical quotes

ImportWizardReviewError = Error extracting quotes: {0}

ImportWizardReviewTitle = Review extracted quotes

IntroLabelActions = Actions

IntroLabelHelp = Help

IntroLabelSamples = Samples

IntroNewFile = Create a new file

IntroNewFileText = Create a new portfolio file.

IntroOpenDaxSample = Open a DAX sample file

IntroOpenDaxSampleText = A sample file based on DAX investement plus industry classification.

IntroOpenFile = Open a file

IntroOpenFileText = Open a portolio XML file.

IntroOpenForum = Forum

IntroOpenForumText = Forum for help, suggestions and feedback.

IntroOpenSample = Open a Kommer sample file

IntroOpenSampleText = A sample file based on Gerd Kommer's book "Die Buy-and-Hold Bibel".

IntroReadNews = New && Noteworthy

IntroReadNewsText = Read what's new in this version.

InvestmentPlanIntervalLabel = {0,choice,1#monthly|1<Every {0} months}

InvestmentPlanMenuCreate = New Plan...

InvestmentPlanMenuDelete = Delete Investment Plan

InvestmentPlanMenuGenerateTransactions = Generate Transactions

InvestmentPlanOptionDelivery = (Inbound Delivery)

InvestmentPlanTitleNewPlan = New Investment Plan

JobLabelUpdateCPI = Update Consumer Price Indeces

JobLabelUpdateQuotes = Update Quotes

JobLabelUpdateStackedLineChart = Updating the stacked-line chart

JobLabelUpdating = Updating stock quotes...

JobMsgCheckingForUpdates = Checking for application updates...

JobMsgErrorUpdatingIndeces = Errors while updating price indeces

JobMsgErrorUpdatingQuotes = Errors while updating quotes

JobMsgLoadingExchanges = Loading exchanges

JobMsgRunningConsistencyChecks = Running consistency checks

JobMsgSamplingHistoricalQuotes = Sampling historical quotes from exchange {0}

JobMsgUpdatingQuotesFor = Quotes: {0}

JurisdictionFilesDownloadExplanation = The normal Java runtime environment supports only a key length of up to 128 bits\ndue to export and import restrictions for strong encryption in some countries.\n\nThe Java Cryptography Extension (JCE) Unlimited Strength Jurisdiction Policy can\nbe downloaded from the Oracle Inc. web site:\n<a href="{0}">{0}</a>\n\nPlease consult your lawyer if you are unsure whether the installation of these\npolicy files is allowed in your country.\n\nThe JAR files from the ZIP download must be copied to this directory:\n{1}

JurisdictionFilesDownloadMessage = Your current Java installation does not support AES256.

JurisdictionFilesDownloadTitle = AES 256 not supported

LabelAbout = About Portfolio Performance

LabelAbsoluteDelta = Delta (Total Sum - Invested Capital)

LabelAccounts = Accounts

LabelAccumulatedTaxes = Taxes (accumulated)

LabelAggregationDaily = daily

LabelAllSecurities = All Securities

LabelAvailableAttributes = Add new attribute

LabelCancel = Cancel

LabelColumns = Columns

LabelConsumerPriceIndex = Consumer Price Index

LabelCopyToClipboard = Copy to Clipboard

LabelDefaultReferenceAccountName = Reference account

LabelDividends = Dividends

LabelError = Error

LabelExchange = Exchange

LabelExport = Export ''{0}''

LabelFullClassification = Full Classification

LabelInfo = Info

LabelInputValidationFailed = Input Error

LabelInvestedCapital = Invested Capital

LabelInvestmentPlans = Investment Plans

LabelLevelNameNumber = {0} (Level {1})

LabelLevelNumber = Level {0}

LabelNewClassification = New Classification

LabelNewTaxonomy = New Taxonomy

LabelNo = No

LabelNoName = No Name

LabelNotAvailable = n/a

LabelOneOfX = (1 of {0})

LabelOther = Other...

LabelPassword = Password

LabelPasswordRepeat = Repeat

LabelPerformanceCalculation = Performance Calculation

LabelPerformanceChart = Performance Chart

LabelPortfolioPerformance = Portfolio Performance

LabelPortfolioPerformanceFile = Portfolio Performance File

LabelPortfolios = Portfolios

LabelQuote = Quote

LabelQuoteFeed = Quote Feed

LabelQuoteFeedProvider = Provider

LabelRefresh = Check again

LabelReportInterval = Report Interval

LabelReportingAddPeriod = New...

LabelReportingDialogFrom = From

LabelReportingDialogLast = Last

LabelReportingDialogMonths = months

LabelReportingDialogSince = Since

LabelReportingDialogUntil = until

LabelReportingDialogYears = years

LabelReportingYears = {0,number} year{0,choice,1#|1<s}

LabelSampleData = Sample Data

LabelSearch = Search

LabelSecurities = Securities

LabelSecurityPerformance = Security Performance

LabelStatementOfAssets = Statement of Assets

LabelStatementOfAssetsHistory = Statement of Assets - History

LabelStatementOfAssetsHoldings = Statement of Assets - Holdings

LabelTaxonomies = Taxonomies

LabelTaxonomyTemplates = Templates

LabelTotalSum = Total

LabelTransactions = Transactions

LabelTransferals = Transferals

LabelUnknownVersion = Unknown

LabelUnnamedXml = unnamed.xml

LabelUpdatesAvailable = Updates Available

LabelViewPieChart = Pie Chart

LabelViewReBalancing = Rebalancing

LabelViewStackedChart = Stacked Chart

LabelViewTaxonomyDefinition = Definition of taxonomy

LabelViewTreeMap = Tree Map

LabelWithoutClassification = Without Classification

LabelYes = Yes

MenuAddAll = Add all

MenuChartAdjustRange = Adjust Range

MenuChartZoomIn = Zoom in

MenuChartZoomOut = Zoom out

MenuConfigureChart = Configure Chart

MenuExportChartData = Export chart data

MenuExportData = Export data

MenuExportDiagram = Export diagram

MenuOpenSecurityOnSite = Open in browser

MenuRemoveAll = Remove all

MenuResetChartSeries = Reset data series

MenuResetColumns = Reset columns

MenuShowHideColumns = Show / Hide Columns

MenuTaxonomyAssignmentRemove = Remove

MenuTaxonomyClassificationCreate = Add new classification

MenuTaxonomyClassificationDelete = Delete

MenuTaxonomyColorCascadeToChildren = Cascade color to children

MenuTaxonomyColorEdit = Edit...

MenuTaxonomyColorRandomPalette = Random palette to children

MenuTaxonomyCreate = New...

MenuTaxonomyDelete = Delete taxonomy

MenuTaxonomyMakeAssignment = Assign

MenuTaxonomyRename = Rename taxonomy

MenuTaxonomySortByName = Name

MenuTaxonomySortByTypName = Type, Name

MenuTaxonomySortTreeBy = Sort by...

MenuTaxonomyWeightFix = Fix weights

MenuTransactionDelete = Delete

MessageDialogProviderAnswerKeep = Keep, use new provider from now on

MessageDialogProviderAnswerReplace = Replace with quotes from new provider

MessageDialogProviderChanged = Quote Provider Changed

MessageDialogProviderChangedText = The quote provider has changed.\n\nWhat do you want to do with the existing historical quotes?

MsgAccountFromMissing = Source account is missing

MsgAccountMustBeDifferent = Source and target accounts must differ

MsgAccountToMissing = Target account is missing

MsgConfirmInstall = A new version ''{0}'' is available. Do you want to update?

MsgDeletionNotPossible = Deletion not possible

MsgDeletionNotPossibleDetail = {0} has associated transactions.\nIt is needed to calculate historical performance.

MsgDialogInputRequired = Input required for ''{0}''

MsgDialogNotAValidISIN = Invalid ISIN: {0}

MsgErrorExchangeMissing = Exchange is missing

MsgErrorOpeningFile = Unable to open file: {0}

MsgErrorUpdating = Error on updating

MsgErrorUpdating = Error on updating

MsgLoadingFile = Loading {0} 

MsgMissingAccount = Account is missing

MsgMissingPortfolio = Portfolio is missing

MsgMissingReferenceAccount = Reference account of portfolio missing

MsgMissingSecurity = Security is missing

MsgNoIssuesFound = No issues found.

MsgNoProfileFound = No installation profile found. Running from IDE?

MsgNoUpdatesAvailable = No updates available.

MsgOpenFile = Open {0}

MsgPasswordMinCharacters = Password must have a minimum length of 6 charaters.

MsgPasswordNotIdentical = Given passwords are not identical.

MsgPortfolioFromMissing = Source portfolio is missing

MsgPortfolioMustBeDifferent = Source and target portfolio must differ

MsgPortfolioToMissing = Target portfolio is missing

MsgRestartRequired = The update completed successfully.\nRestart the application for the changes to take effect.

MsgUpdateRequiresLatestJavaVersion = This version requiers a newer version of the Java runtime environment.\n\nThe Java runtime environment can be downloaded here: http://java.com/download/\n\nIf you do not update the Java runtime environment, Portfolio Performance will not\nstart anymore. If you update the Java first, then this message will disappear.

<<<<<<< HEAD
MsgUpdateRequiresMacOSXBundle = Attention! The new version is built as native Mac OS X bundle. Your current version cannot be updated anymore, unfortunately.\n\nPlease download and install the new version from:\nhttp://buchen.github.io/portfolio/

=======
>>>>>>> 9788a217
NewFileWizardAccountDescription = Additional accounts can be used for other funds.

NewFileWizardAccountTitle = Create additional accounts

NewFileWizardAddAll = Add all

NewFileWizardButtonAdd = Add

NewFileWizardPortfolioDescription = Buy and sell transactions of instruments are managed\nvia portfolios and accounts.

NewFileWizardPortfolioTitle = Create portfolios and reference accounts

NewFileWizardSecurityDescription = Maintain securities in order to track buy and sell operations.\nCustom securities can be added later as well.

NewFileWizardSecurityTitle = Add instruments

NewFileWizardTaxonomyDescription = Add taxonomies to analyze the portfolio along various dimensions\nusing pie charts, tree map, and stacked-line charts.

NewFileWizardTaxonomyTitle = Add Taxonomies

PerformanceChartLabelAccumulatedIRR = accumulated

PerformanceChartLabelCPI = Consumer Price Index

PerformanceTabAssetsAtEnd = Assets at End

PerformanceTabAssetsAtStart = Assets at Start

PerformanceTabCalculation = Calculation

PerformanceTabEarnings = Earnings

PerformanceTabEarningsByAccount = Earnings by Account

PortfolioMenuAdd = Add Portfolio

PortfolioMenuDelete = Delete portfolio

PrefCheckOnStartup = &Check for updates on start

PrefMsgConfigureUpdates = Configure where to check for updates.

PrefTitle = Updates

PrefUpdateSite = &Update URL:

SaveHandlerMsgSelectFileToSave = Select the files to save:

SaveHandlerPrompt = ''{0}'' is modified. Do you want to save the changes?

SaveHandlerTitle = Save File

SecurityMenuAddNewSecurity = Add Investment Instrument

SecurityMenuAddNewSecurityDescription = Search Yahoo Finance for ticker symbols, ISIN, name.

SecurityMenuAddPrice = Add

SecurityMenuBuy = Buy...

SecurityMenuDeleteAllPrices = Delete All

SecurityMenuDeletePrice = Delete

SecurityMenuDeleteSecurity = Delete Security

SecurityMenuDividends = Dividends...

SecurityMenuEditSecurity = Edit...

SecurityMenuImportQuotes = Import Quotes...

SecurityMenuNewSecurity = Create new instrument...

SecurityMenuRemoveFromWatchlist = Remove from ''{0}''

SecurityMenuSearchYahoo = Search on Yahoo Finance...

SecurityMenuSell = Sell...

SecurityMenuStockSplit = Stock split...

SecurityMenuTransfer = Transfer...

SecurityMenuUpdateQuotes = Update Quotes

SecurityTabChart = Chart

SecurityTabChart10Y = 10

SecurityTabChart1M = 1M

SecurityTabChart1Y = 1Y

SecurityTabChart2M = 2M

SecurityTabChart2Y = 2Y

SecurityTabChart3Y = 3Y

SecurityTabChart5Y = 5Y

SecurityTabChart6M = 6M

SecurityTabChartAll = A

SecurityTabEvents = Events

SecurityTabHistoricalQuotes = Historical Quotes

SecurityTabTransactions = Transactions

SplitWizardDefinitionDescription = Define for which instrument, at which date (ex-date) and at which ratio\n(for example 2 new for 1 existing share) the stock is split.

SplitWizardDefinitionTitle = Stock Split

SplitWizardErrorNewAndOldMustNotBeEqual = Split retio (new for old) is identical.

SplitWizardLabelNewForOld = for

SplitWizardLabelSplit = Split

SplitWizardLabelUpdateQuotes = Do convert historical quotes

SplitWizardLabelUpdateTransactions = Do convert transactions

SplitWizardReviewQuotesDescription = Check the conversion of the historical quotes.

SplitWizardReviewQuotesTitle = Preview Historical Quotes

SplitWizardReviewTransactionsDescription = Check the conversion of the transactions.

SplitWizardReviewTransactionsTitle = Preview Transactions

SystemMenuCheckForUpdates = Check for Updates ...

TabTransactions = Transactions

TitlePasswordDialog = Assign password

WatchlistDelete = Delete Watchlist

WatchlistEditDialog = Edit Watchlist Name

WatchlistEditDialogMsg = Give the watchlist a name

WatchlistNewLabel = New Watchlist

WatchlistRename = Rename Watchlist<|MERGE_RESOLUTION|>--- conflicted
+++ resolved
@@ -715,11 +715,6 @@
 
 MsgUpdateRequiresLatestJavaVersion = This version requiers a newer version of the Java runtime environment.\n\nThe Java runtime environment can be downloaded here: http://java.com/download/\n\nIf you do not update the Java runtime environment, Portfolio Performance will not\nstart anymore. If you update the Java first, then this message will disappear.
 
-<<<<<<< HEAD
-MsgUpdateRequiresMacOSXBundle = Attention! The new version is built as native Mac OS X bundle. Your current version cannot be updated anymore, unfortunately.\n\nPlease download and install the new version from:\nhttp://buchen.github.io/portfolio/
-
-=======
->>>>>>> 9788a217
 NewFileWizardAccountDescription = Additional accounts can be used for other funds.
 
 NewFileWizardAccountTitle = Create additional accounts
