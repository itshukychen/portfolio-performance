--- conflicted
+++ resolved
@@ -1,572 +1,556 @@
-package name.abuchen.portfolio.datatransfer.pdf.degiro;
-
-import static org.hamcrest.CoreMatchers.instanceOf;
-import static org.hamcrest.CoreMatchers.is;
-import static org.hamcrest.collection.IsEmptyCollection.empty;
-import static org.junit.Assert.assertThat;
-
-import java.io.IOException;
-import java.time.LocalDateTime;
-import java.util.ArrayList;
-import java.util.List;
-import java.util.Optional;
-import java.util.stream.Collectors;
-
-import org.junit.Test;
-
-import name.abuchen.portfolio.datatransfer.Extractor.BuySellEntryItem;
-import name.abuchen.portfolio.datatransfer.Extractor.Item;
-import name.abuchen.portfolio.datatransfer.Extractor.SecurityItem;
-import name.abuchen.portfolio.datatransfer.Extractor.TransactionItem;
-import name.abuchen.portfolio.datatransfer.actions.AssertImportActions;
-import name.abuchen.portfolio.datatransfer.pdf.DegiroPDFExtractor;
-import name.abuchen.portfolio.datatransfer.pdf.PDFInputFile;
-import name.abuchen.portfolio.model.AccountTransaction;
-import name.abuchen.portfolio.model.BuySellEntry;
-import name.abuchen.portfolio.model.Client;
-import name.abuchen.portfolio.model.PortfolioTransaction;
-import name.abuchen.portfolio.model.Security;
-import name.abuchen.portfolio.model.Transaction.Unit;
-import name.abuchen.portfolio.money.CurrencyUnit;
-import name.abuchen.portfolio.money.Money;
-import name.abuchen.portfolio.money.Values;
-
-@SuppressWarnings("nls")
-public class DegiroPDFExtractorTest
-{
-
-    @Test
-    public void testSanityCheckForBankName() throws IOException
-    {
-        DegiroPDFExtractor extractor = new DegiroPDFExtractor(new Client());
-
-        List<Exception> errors = new ArrayList<Exception>();
-
-        List<Item> results = extractor.extract(PDFInputFile.createTestCase("some.pdf", "some text"), errors);
-
-        assertThat(results, empty());
-        assertThat(errors.size(), is(1));
-        assertThat(errors.get(0), instanceOf(UnsupportedOperationException.class));
-    }
-    
-    private Security assertSecurityKontoauszug3First(Security security)
-    {
-        assertThat(security.getIsin(), is("DE0002635299"));
-        assertThat(security.getName(), is("ISH.S.EU.SEL.DIV.30 U.ETF"));
-        assertThat(security.getCurrencyCode(), is(CurrencyUnit.EUR));
-
-        return security;
-    }
-    
-    private Security assertSecurityKontoauszug3Second(Security security)
-    {
-        assertThat(security.getIsin(), is("DE000A0F5UH1"));
-        assertThat(security.getName(), is("IS.S.GL.SE.D.100 U.ETF A"));
-        assertThat(security.getCurrencyCode(), is(CurrencyUnit.EUR));
-
-        return security;
-    }
-    
-    
-    private Security assertSecurityTransaktionsuebersicht2First(Security security)
-    {
-        assertThat(security.getIsin(), is("DE000C21EMZ1"));
-        assertThat(security.getName(), is("ODX5 C11500.00 29MAR19"));
-        assertThat(security.getCurrencyCode(), is(CurrencyUnit.EUR));
-
-        return security;
-    }
-    
-    private Security assertSecurityTransaktionsuebersicht2Second(Security security)
-    {
-        assertThat(security.getIsin(), is("DE000C25KFE8"));
-        assertThat(security.getName(), is("ODX2 C11000.00 08FEB19"));
-        assertThat(security.getCurrencyCode(), is(CurrencyUnit.EUR));
-
-        return security;
-    }
-    
-    private Security assertSecurityTransaktionsuebersicht2Third(Security security)
-    {
-        assertThat(security.getIsin(), is("DE000C25KFF5"));
-        assertThat(security.getName(), is("ODX2 P11000.00 08FEB19"));
-        assertThat(security.getCurrencyCode(), is(CurrencyUnit.EUR));
-
-        return security;
-    }
-
-    private Security assertSecurityTransaktionsuebersicht2Fourth(Security security)
-    {
-        assertThat(security.getIsin(), is("DE000C25KFN9"));
-        assertThat(security.getName(), is("ODX2 C11200.00 08FEB19"));
-        assertThat(security.getCurrencyCode(), is(CurrencyUnit.EUR));
-
-        return security;
-    }
-    
-    private Security assertSecurityTransaktionsuebersicht3(Security security)
-    {
-        assertThat(security.getIsin(), is("DE0005140008"));
-        assertThat(security.getName(), is("DEUTSCHE BANK AG NA O.N"));
-        assertThat(security.getCurrencyCode(), is(CurrencyUnit.EUR));
-
-        return security;
-    }
-    
-    private Security assertSecurityTransaktionsuebersicht4(Security security)
-    {
-        assertThat(security.getIsin(), is("US88160R1014"));
-        assertThat(security.getName(), is("TESLA MOTORS INC. - C"));
-        assertThat(security.getCurrencyCode(), is(CurrencyUnit.USD));
-
-        return security;
-    }
-    
-
-    @Test
-    public void testKontoauszug1() throws IOException
-    {
-        DegiroPDFExtractor extractor = new DegiroPDFExtractor(new Client());
-
-        List<Exception> errors = new ArrayList<Exception>();
-
-        List<Item> results = extractor.extract(PDFInputFile.loadTestCase(getClass(), "DegiroKontoauszug1.txt"), errors);
-
-        assertThat(errors, empty());
-        assertThat(results.size(), is(1));
-        new AssertImportActions().check(results, CurrencyUnit.EUR);
-
-        Optional<Item> item = results.stream().filter(i -> i instanceof TransactionItem).findFirst();
-        assertThat(item.isPresent(), is(true));
-        assertThat(item.get().getSubject(), instanceOf(AccountTransaction.class));
-        AccountTransaction transaction = (AccountTransaction) item.get().getSubject();
-
-        assertThat(transaction.getType(), is(AccountTransaction.Type.DEPOSIT));
-        assertThat(transaction.getDateTime(), is(LocalDateTime.parse("2017-08-02T00:00")));
-        assertThat(transaction.getMonetaryAmount(), is(Money.of(CurrencyUnit.EUR, 350_00L)));
-
-    }
-    
-    @Test
-    public void testKontoauszug2() throws IOException
-    {
-        DegiroPDFExtractor extractor = new DegiroPDFExtractor(new Client());
-
-        List<Exception> errors = new ArrayList<Exception>();
-
-        List<Item> results = extractor.extract(PDFInputFile.loadTestCase(getClass(), "DegiroKontoauszug2.txt"), errors);
-
-        assertThat(errors, empty());
-        assertThat(results.size(), is(7));
-        new AssertImportActions().check(results, CurrencyUnit.EUR);
-
-        AccountTransaction transaction = (AccountTransaction) results.stream().filter(i -> i instanceof TransactionItem).collect(Collectors.toList()).get(1).getSubject();
-        assertThat(transaction.getType(), is(AccountTransaction.Type.DEPOSIT));
-        assertThat(transaction.getDateTime(), is(LocalDateTime.parse("2019-02-01T11:44")));
-        assertThat(transaction.getMonetaryAmount(), is(Money.of(CurrencyUnit.EUR, 0_01L)));
-        
-        transaction = (AccountTransaction) results.stream().filter(i -> i instanceof TransactionItem).collect(Collectors.toList()).get(4).getSubject();
-        assertThat(transaction.getType(), is(AccountTransaction.Type.FEES_REFUND));
-        assertThat(transaction.getDateTime(), is(LocalDateTime.parse("2019-03-05T15:37")));
-        assertThat(transaction.getMonetaryAmount(), is(Money.of(CurrencyUnit.EUR, 18_00L)));
-
-        transaction = (AccountTransaction) results.stream().filter(i -> i instanceof TransactionItem).collect(Collectors.toList()).get(0).getSubject();
-        assertThat(transaction.getType(), is(AccountTransaction.Type.DEPOSIT));
-        assertThat(transaction.getDateTime(), is(LocalDateTime.parse("2019-02-07T11:53")));
-        assertThat(transaction.getMonetaryAmount(), is(Money.of(CurrencyUnit.EUR, 1000_00L)));
-        
-        transaction = (AccountTransaction) results.stream().filter(i -> i instanceof TransactionItem).collect(Collectors.toList()).get(1).getSubject();
-        assertThat(transaction.getType(), is(AccountTransaction.Type.DEPOSIT));
-        assertThat(transaction.getDateTime(), is(LocalDateTime.parse("2019-02-01T11:44")));
-        assertThat(transaction.getMonetaryAmount(), is(Money.of(CurrencyUnit.EUR, 00_01L)));
-        
-        transaction = (AccountTransaction) results.stream().filter(i -> i instanceof TransactionItem).collect(Collectors.toList()).get(2).getSubject();
-        assertThat(transaction.getType(), is(AccountTransaction.Type.FEES));
-        assertThat(transaction.getDateTime(), is(LocalDateTime.parse("2019-03-01T13:21")));
-        assertThat(transaction.getMonetaryAmount(), is(Money.of(CurrencyUnit.EUR, 1_00L)));
-
-    }
-    
-    @Test
-    public void testKontoauszug3() throws IOException
-    {
-        DegiroPDFExtractor extractor = new DegiroPDFExtractor(new Client());
-
-        List<Exception> errors = new ArrayList<Exception>();
-
-        List<Item> results = extractor.extract(PDFInputFile.loadTestCase(getClass(), "DegiroKontoauszug3.txt"), errors);
-
-        assertThat(errors, empty());
-        assertThat(results.size(), is(14));
-        new AssertImportActions().check(results, CurrencyUnit.EUR);
-        
-        AccountTransaction transaction = (AccountTransaction) results.stream().filter(i -> i instanceof TransactionItem).collect(Collectors.toList()).get(5).getSubject();
-        assertSecurityKontoauszug3First(transaction.getSecurity());
-        assertThat(transaction.getType(), is(AccountTransaction.Type.DIVIDENDS));
-        assertThat(transaction.getCurrencyCode(), is(CurrencyUnit.EUR));
-        assertThat(transaction.getDateTime(), is(LocalDateTime.parse("2017-07-17T00:00")));
-        assertThat(transaction.getMonetaryAmount(), is(Money.of(CurrencyUnit.EUR, 2_07L)));
-        Unit taxUnit = transaction.getUnit(Unit.Type.TAX).get();
-        assertThat(taxUnit.getAmount(), is(Money.of(CurrencyUnit.EUR, Values.Amount.factorize(0.55))));
-        
-        transaction = (AccountTransaction) results.stream().filter(i -> i instanceof TransactionItem).collect(Collectors.toList()).get(6).getSubject();
-        assertSecurityKontoauszug3First(transaction.getSecurity());
-        assertThat(transaction.getType(), is(AccountTransaction.Type.DIVIDENDS));
-        assertThat(transaction.getCurrencyCode(), is(CurrencyUnit.EUR));
-        assertThat(transaction.getDateTime(), is(LocalDateTime.parse("2017-07-17T00:00")));
-        assertThat(transaction.getMonetaryAmount(), is(Money.of(CurrencyUnit.EUR, 22_64L)));
-        
-        transaction = (AccountTransaction) results.stream().filter(i -> i instanceof TransactionItem).collect(Collectors.toList()).get(7).getSubject();
-        assertSecurityKontoauszug3Second(transaction.getSecurity());
-        assertThat(transaction.getType(), is(AccountTransaction.Type.DIVIDENDS));
-        assertThat(transaction.getCurrencyCode(), is(CurrencyUnit.EUR));
-        assertThat(transaction.getDateTime(), is(LocalDateTime.parse("2017-07-17T00:00")));
-        assertThat(transaction.getMonetaryAmount(), is(Money.of(CurrencyUnit.EUR, 9L)));
-        taxUnit = transaction.getUnit(Unit.Type.TAX).get();
-        assertThat(taxUnit.getAmount(), is(Money.of(CurrencyUnit.EUR, Values.Amount.factorize(0.02))));
-        
-        transaction = (AccountTransaction) results.stream().filter(i -> i instanceof TransactionItem).collect(Collectors.toList()).get(8).getSubject();
-        assertSecurityKontoauszug3Second(transaction.getSecurity());
-        assertThat(transaction.getType(), is(AccountTransaction.Type.DIVIDENDS));
-        assertThat(transaction.getCurrencyCode(), is(CurrencyUnit.EUR));
-        assertThat(transaction.getDateTime(), is(LocalDateTime.parse("2017-07-17T00:00")));
-        assertThat(transaction.getMonetaryAmount(), is(Money.of(CurrencyUnit.EUR, 1_74)));
-        
-        transaction = (AccountTransaction) results.stream().filter(i -> i instanceof TransactionItem).collect(Collectors.toList()).get(9).getSubject();
-        assertThat(transaction.getType(), is(AccountTransaction.Type.INTEREST_CHARGE));
-        assertThat(transaction.getCurrencyCode(), is(CurrencyUnit.EUR));
-        assertThat(transaction.getDateTime(), is(LocalDateTime.parse("2017-07-31T00:00")));
-        assertThat(transaction.getMonetaryAmount(), is(Money.of(CurrencyUnit.EUR, 7L)));
-        
-        transaction = (AccountTransaction) results.stream().filter(i -> i instanceof TransactionItem).collect(Collectors.toList()).get(10).getSubject();
-        assertThat(transaction.getType(), is(AccountTransaction.Type.FEES));
-        assertThat(transaction.getCurrencyCode(), is(CurrencyUnit.EUR));
-        assertThat(transaction.getDateTime(), is(LocalDateTime.parse("2017-06-30T00:00")));
-        assertThat(transaction.getMonetaryAmount(), is(Money.of(CurrencyUnit.EUR, 2_50L)));
-
-    }
-    
-    @Test
-    public void testKontoauszug4() throws IOException
-    {
-        DegiroPDFExtractor extractor = new DegiroPDFExtractor(new Client());
-
-        List<Exception> errors = new ArrayList<Exception>();
-
-        List<Item> results = extractor.extract(PDFInputFile.loadTestCase(getClass(), "DegiroKontoauszug4.txt"), errors);
-
-        assertThat(errors, empty());
-        assertThat(results.size(), is(1));
-        new AssertImportActions().check(results, CurrencyUnit.EUR);
-        
-        AccountTransaction transaction = (AccountTransaction) results.stream().filter(i -> i instanceof TransactionItem).collect(Collectors.toList()).get(0).getSubject();
-        assertThat(transaction.getType(), is(AccountTransaction.Type.FEES));
-        assertThat(transaction.getCurrencyCode(), is(CurrencyUnit.EUR));
-        assertThat(transaction.getDateTime(), is(LocalDateTime.parse("2017-08-31T00:00")));
-        assertThat(transaction.getMonetaryAmount(), is(Money.of(CurrencyUnit.EUR, 89L)));
-
-    }
-    
-    @Test
-    public void testTransaktionsuebersicht2() throws IOException
-    {
-        DegiroPDFExtractor extractor = new DegiroPDFExtractor(new Client());
-
-        List<Exception> errors = new ArrayList<Exception>();
-
-        List<Item> results = extractor.extract(PDFInputFile.loadTestCase(getClass(), "DegiroTransaktionsuebersicht2.txt"), errors);
-
-        assertThat(errors, empty());
-        assertThat(results.size(), is(49));
-        new AssertImportActions().check(results, CurrencyUnit.EUR);
-        
-        //29-03-2019 12:18 29-03-2019 ODX5 C11500.00 29MAR19 DE000C21EMZ1 Verkauf 3 zu je 30 EUR (DE000C21EMZ1) EUR 450,00 EUR 2.604,06
-        // check first buy sell transaction
-        BuySellEntry entry = (BuySellEntry) results.stream().filter(i -> i instanceof BuySellEntryItem).collect(Collectors.toList()).get(0).getSubject();
-        assertSecurityTransaktionsuebersicht2First(entry.getPortfolioTransaction().getSecurity());
-        assertThat(entry.getPortfolioTransaction().getType(), is(PortfolioTransaction.Type.SELL));
-        assertThat(entry.getAccountTransaction().getType(), is(AccountTransaction.Type.SELL));
-        assertThat(entry.getPortfolioTransaction().getMonetaryAmount(), is(Money.of(CurrencyUnit.EUR, Values.Amount.factorize(447.30))));
-        assertThat(entry.getPortfolioTransaction().getDateTime(), is(LocalDateTime.parse("2019-03-29T12:18")));
-        assertThat(entry.getPortfolioTransaction().getShares(), is(Values.Share.factorize(3)));
-        assertThat(entry.getPortfolioTransaction().getUnitSum(Unit.Type.FEE), is(Money.of(CurrencyUnit.EUR, 2_70L)));
-        
-        // check xx buy sell transaction
-        entry = (BuySellEntry) results.stream().filter(i -> i instanceof BuySellEntryItem).collect(Collectors.toList()).get(27).getSubject();
-        assertSecurityTransaktionsuebersicht2Second(entry.getPortfolioTransaction().getSecurity());
-        assertThat(entry.getPortfolioTransaction().getType(), is(PortfolioTransaction.Type.BUY));
-        assertThat(entry.getAccountTransaction().getType(), is(AccountTransaction.Type.BUY));
-        assertThat(entry.getPortfolioTransaction().getMonetaryAmount(), is(Money.of(CurrencyUnit.EUR, Values.Amount.factorize(50.90))));
-        assertThat(entry.getPortfolioTransaction().getDateTime(), is(LocalDateTime.parse("2019-02-08T12:44")));
-        assertThat(entry.getPortfolioTransaction().getShares(), is(Values.Share.factorize(1)));
-        assertThat(entry.getPortfolioTransaction().getUnitSum(Unit.Type.FEE), is(Money.of(CurrencyUnit.EUR, 90L)));
-        
-        // check xx buy sell transaction
-        entry = (BuySellEntry) results.stream().filter(i -> i instanceof BuySellEntryItem).collect(Collectors.toList()).get(29).getSubject();
-        assertSecurityTransaktionsuebersicht2Third(entry.getPortfolioTransaction().getSecurity());
-        assertThat(entry.getPortfolioTransaction().getType(), is(PortfolioTransaction.Type.BUY));
-        assertThat(entry.getAccountTransaction().getType(), is(AccountTransaction.Type.BUY));
-        assertThat(entry.getPortfolioTransaction().getMonetaryAmount(), is(Money.of(CurrencyUnit.EUR, Values.Amount.factorize(132.80))));
-        assertThat(entry.getPortfolioTransaction().getDateTime(), is(LocalDateTime.parse("2019-02-08T10:54")));
-        assertThat(entry.getPortfolioTransaction().getShares(), is(Values.Share.factorize(2)));
-        assertThat(entry.getPortfolioTransaction().getUnitSum(Unit.Type.FEE), is(Money.of(CurrencyUnit.EUR, 180L)));
-        
-        // check xx buy sell transaction
-        entry = (BuySellEntry) results.stream().filter(i -> i instanceof BuySellEntryItem).collect(Collectors.toList()).get(30).getSubject();
-        assertSecurityTransaktionsuebersicht2Fourth(entry.getPortfolioTransaction().getSecurity());
-        assertThat(entry.getPortfolioTransaction().getType(), is(PortfolioTransaction.Type.BUY));
-        assertThat(entry.getAccountTransaction().getType(), is(AccountTransaction.Type.BUY));
-        assertThat(entry.getPortfolioTransaction().getMonetaryAmount(), is(Money.of(CurrencyUnit.EUR, Values.Amount.factorize(100.90))));
-        assertThat(entry.getPortfolioTransaction().getDateTime(), is(LocalDateTime.parse("2019-02-07T13:02")));
-        assertThat(entry.getPortfolioTransaction().getShares(), is(Values.Share.factorize(1)));
-        assertThat(entry.getPortfolioTransaction().getUnitSum(Unit.Type.FEE), is(Money.of(CurrencyUnit.EUR, 90L)));
-
-    }
-    
-    @Test
-    public void testTransaktionsuebersicht3() throws IOException
-    {
-        DegiroPDFExtractor extractor = new DegiroPDFExtractor(new Client());
-
-        List<Exception> errors = new ArrayList<Exception>();
-
-        List<Item> results = extractor.extract(PDFInputFile.loadTestCase(getClass(), "DegiroTransaktionsuebersicht3.txt"), errors);
-
-        assertThat(errors, empty());
-        assertThat(results.size(), is(4));
-        new AssertImportActions().check(results, CurrencyUnit.EUR);
-        
-        // check first buy sell transaction
-        BuySellEntry entry = (BuySellEntry) results.stream().filter(i -> i instanceof BuySellEntryItem).collect(Collectors.toList()).get(0).getSubject();
-        assertSecurityTransaktionsuebersicht3(entry.getPortfolioTransaction().getSecurity());
-        assertThat(entry.getPortfolioTransaction().getType(), is(PortfolioTransaction.Type.SELL));
-        assertThat(entry.getAccountTransaction().getType(), is(AccountTransaction.Type.SELL));
-        assertThat(entry.getPortfolioTransaction().getMonetaryAmount(), is(Money.of(CurrencyUnit.EUR, Values.Amount.factorize(1010.94))));
-        assertThat(entry.getPortfolioTransaction().getDateTime(), is(LocalDateTime.parse("2019-04-01T15:35")));
-        assertThat(entry.getPortfolioTransaction().getShares(), is(Values.Share.factorize(136)));
-        assertThat(entry.getPortfolioTransaction().getUnitSum(Unit.Type.FEE), is(Money.of(CurrencyUnit.EUR, 2_26L)));
-        
-        // check xx buy sell transaction
-        entry = (BuySellEntry) results.stream().filter(i -> i instanceof BuySellEntryItem).collect(Collectors.toList()).get(1).getSubject();
-        assertSecurityTransaktionsuebersicht3(entry.getPortfolioTransaction().getSecurity());
-        assertThat(entry.getPortfolioTransaction().getType(), is(PortfolioTransaction.Type.BUY));
-        assertThat(entry.getAccountTransaction().getType(), is(AccountTransaction.Type.BUY));
-        assertThat(entry.getPortfolioTransaction().getMonetaryAmount(), is(Money.of(CurrencyUnit.EUR, Values.Amount.factorize(132.38))));
-        assertThat(entry.getPortfolioTransaction().getDateTime(), is(LocalDateTime.parse("2019-04-01T12:20")));
-        assertThat(entry.getPortfolioTransaction().getShares(), is(Values.Share.factorize(18)));
-        assertThat(entry.getPortfolioTransaction().getUnitSum(Unit.Type.FEE), is(Money.of(CurrencyUnit.EUR, 3L)));
-        
-        // check xx buy sell transaction
-        entry = (BuySellEntry) results.stream().filter(i -> i instanceof BuySellEntryItem).collect(Collectors.toList()).get(2).getSubject();
-        assertSecurityTransaktionsuebersicht3(entry.getPortfolioTransaction().getSecurity());
-        assertThat(entry.getPortfolioTransaction().getType(), is(PortfolioTransaction.Type.BUY));
-        assertThat(entry.getAccountTransaction().getType(), is(AccountTransaction.Type.BUY));
-        assertThat(entry.getPortfolioTransaction().getMonetaryAmount(), is(Money.of(CurrencyUnit.EUR, Values.Amount.factorize(869.88))));
-        assertThat(entry.getPortfolioTransaction().getDateTime(), is(LocalDateTime.parse("2019-04-01T12:20")));
-        assertThat(entry.getPortfolioTransaction().getShares(), is(Values.Share.factorize(118)));
-        assertThat(entry.getPortfolioTransaction().getUnitSum(Unit.Type.FEE), is(Money.of(CurrencyUnit.EUR, 223L)));
-
-    }
-
-    @Test
-    public void testTransaktionsuebersicht4() throws IOException
-    {
-        DegiroPDFExtractor extractor = new DegiroPDFExtractor(new Client());
-
-        List<Exception> errors = new ArrayList<Exception>();
-
-        List<Item> results = extractor.extract(PDFInputFile.loadTestCase(getClass(), "DegiroTransaktionsuebersicht4.txt"), errors);
-
-        assertThat(errors, empty());
-        assertThat(results.size(), is(6));
-        new AssertImportActions().check(results, CurrencyUnit.EUR);
-        
-        // check  sell transaction
-        BuySellEntry entry = (BuySellEntry) results.stream().filter(i -> i instanceof BuySellEntryItem).collect(Collectors.toList()).get(0).getSubject();
-        assertSecurityTransaktionsuebersicht4(entry.getPortfolioTransaction().getSecurity());
-        assertThat(entry.getPortfolioTransaction().getType(), is(PortfolioTransaction.Type.SELL));
-        assertThat(entry.getAccountTransaction().getType(), is(AccountTransaction.Type.SELL));
-        assertThat(entry.getPortfolioTransaction().getMonetaryAmount(), is(Money.of(CurrencyUnit.EUR, Values.Amount.factorize(644.53))));
-        Unit grossValueUnit = entry.getPortfolioTransaction().getUnit(Unit.Type.GROSS_VALUE).get();
-        assertThat(grossValueUnit.getForex(), is(Money.of(CurrencyUnit.USD, Values.Amount.factorize(720.00))));
-        assertThat(entry.getPortfolioTransaction().getDateTime(), is(LocalDateTime.parse("2019-04-29T16:11")));
-        assertThat(entry.getPortfolioTransaction().getShares(), is(Values.Share.factorize(3)));
-        assertThat(entry.getPortfolioTransaction().getUnitSum(Unit.Type.FEE), is(Money.of(CurrencyUnit.EUR, 51L)));
-        
-        // check second buy transaction
-        entry = (BuySellEntry) results.stream().filter(i -> i instanceof BuySellEntryItem).collect(Collectors.toList()).get(2).getSubject();
-        assertSecurityTransaktionsuebersicht4(entry.getPortfolioTransaction().getSecurity());
-        assertThat(entry.getPortfolioTransaction().getType(), is(PortfolioTransaction.Type.BUY));
-        assertThat(entry.getAccountTransaction().getType(), is(AccountTransaction.Type.BUY));
-        assertThat(entry.getPortfolioTransaction().getMonetaryAmount(), is(Money.of(CurrencyUnit.EUR, Values.Amount.factorize(210.42))));
-        grossValueUnit = entry.getPortfolioTransaction().getUnit(Unit.Type.GROSS_VALUE).get();
-        assertThat(grossValueUnit.getForex(), is(Money.of(CurrencyUnit.USD, Values.Amount.factorize(234.00))));
-        assertThat(entry.getPortfolioTransaction().getDateTime(), is(LocalDateTime.parse("2019-04-26T20:23")));
-        assertThat(entry.getPortfolioTransaction().getShares(), is(Values.Share.factorize(1)));
-        assertThat(entry.getPortfolioTransaction().getUnitSum(Unit.Type.FEE), is(Money.of(CurrencyUnit.EUR, 50L)));
-        
-        // check first buy  transaction
-        entry = (BuySellEntry) results.stream().filter(i -> i instanceof BuySellEntryItem).collect(Collectors.toList()).get(3).getSubject();
-        assertSecurityTransaktionsuebersicht4(entry.getPortfolioTransaction().getSecurity());
-        assertThat(entry.getPortfolioTransaction().getType(), is(PortfolioTransaction.Type.BUY));
-        assertThat(entry.getAccountTransaction().getType(), is(AccountTransaction.Type.BUY));
-        assertThat(entry.getPortfolioTransaction().getMonetaryAmount(), is(Money.of(CurrencyUnit.EUR, Values.Amount.factorize(431.20))));
-        grossValueUnit = entry.getPortfolioTransaction().getUnit(Unit.Type.GROSS_VALUE).get();
-        assertThat(grossValueUnit.getForex(), is(Money.of(CurrencyUnit.USD, Values.Amount.factorize(480.00))));
-        assertThat(entry.getPortfolioTransaction().getDateTime(), is(LocalDateTime.parse("2019-04-26T17:52")));
-        assertThat(entry.getPortfolioTransaction().getShares(), is(Values.Share.factorize(2)));
-        assertThat(entry.getPortfolioTransaction().getUnitSum(Unit.Type.FEE), is(Money.of(CurrencyUnit.EUR, 51L)));
-
-    }
-
-    @Test
-    public void testTransaktionsuebersicht5()
-    {
-        DegiroPDFExtractor extractor = new DegiroPDFExtractor(new Client());
-
-        List<Exception> errors = new ArrayList<>();
-
-        List<Item> results = extractor
-                        .extract(PDFInputFile.loadTestCase(getClass(), "DegiroTransaktionsuebersicht5.txt"), errors);
-
-        assertThat(errors, empty());
-        assertThat(results.size(), is(3));
-        new AssertImportActions().check(results, CurrencyUnit.EUR);
-
-        // check security
-        Security security = results.stream().filter(i -> i instanceof SecurityItem).findFirst()
-                        .orElseThrow(IllegalArgumentException::new).getSecurity();
-        assertThat(security.getName(), is("ARCHER-DANIELS-MIDLAND"));
-        assertThat(security.getIsin(), is("US0394831020"));
-        assertThat(security.getCurrencyCode(), is("USD"));
-
-        // check first transaction
-        BuySellEntry entry = (BuySellEntry) results.stream().filter(i -> i instanceof BuySellEntryItem)
-                        .collect(Collectors.toList()).get(0).getSubject();
-
-        assertThat(entry.getPortfolioTransaction().getType(), is(PortfolioTransaction.Type.BUY));
-        assertThat(entry.getPortfolioTransaction().getMonetaryAmount(),
-                        is(Money.of(CurrencyUnit.EUR, Values.Amount.factorize(75.91))));
-
-        Unit grossValueUnit = entry.getPortfolioTransaction().getUnit(Unit.Type.GROSS_VALUE)
-                        .orElseThrow(IllegalArgumentException::new);
-        assertThat(grossValueUnit.getForex(), is(Money.of(CurrencyUnit.USD, Values.Amount.factorize(84.52))));
-        assertThat(entry.getPortfolioTransaction().getDateTime(), is(LocalDateTime.parse("2019-04-25T19:03")));
-        assertThat(entry.getPortfolioTransaction().getShares(), is(Values.Share.factorize(2)));
-        assertThat(entry.getPortfolioTransaction().getUnitSum(Unit.Type.FEE), is(Money.of(CurrencyUnit.EUR, 1L)));
-
-        // check second transaction
-        entry = (BuySellEntry) results.stream().filter(i -> i instanceof BuySellEntryItem).collect(Collectors.toList())
-                        .get(1).getSubject();
-
-        assertThat(entry.getPortfolioTransaction().getType(), is(PortfolioTransaction.Type.BUY));
-        assertThat(entry.getPortfolioTransaction().getMonetaryAmount(),
-                        is(Money.of(CurrencyUnit.EUR, Values.Amount.factorize(1822.39))));
-
-        grossValueUnit = entry.getPortfolioTransaction().getUnit(Unit.Type.GROSS_VALUE)
-                        .orElseThrow(IllegalArgumentException::new);
-        assertThat(grossValueUnit.getForex(), is(Money.of(CurrencyUnit.USD, Values.Amount.factorize(2028.48))));
-        assertThat(entry.getPortfolioTransaction().getDateTime(), is(LocalDateTime.parse("2019-04-25T19:03")));
-        assertThat(entry.getPortfolioTransaction().getShares(), is(Values.Share.factorize(48)));
-        assertThat(entry.getPortfolioTransaction().getUnitSum(Unit.Type.FEE), is(Money.of(CurrencyUnit.EUR, 67L)));
-    }
-
-    @Test
-    public void testTransacties1()
-    {
-        DegiroPDFExtractor extractor = new DegiroPDFExtractor(new Client());
-
-        List<Exception> errors = new ArrayList<>();
-
-        List<Item> results = extractor.extract(PDFInputFile.loadTestCase(getClass(), "DegiroTransacties1.txt"), errors);
-
-        assertThat(errors, empty());
-        assertThat(results.size(), is(6));
-        new AssertImportActions().check(results, CurrencyUnit.EUR);
-
-<<<<<<< HEAD
-        // check security
-=======
-        // check security #1
->>>>>>> 21d179fa
-        Security security = results.stream().filter(i -> i instanceof SecurityItem)
-                        .filter(i -> ((SecurityItem) i).getSecurity().getIsin().equals("US5801351017")).findAny()
-                        .orElseThrow(IllegalArgumentException::new).getSecurity();
-        assertThat(security.getName(), is("MCDONALD'S CORPORATION"));
-        assertThat(security.getCurrencyCode(), is("USD"));
-
-<<<<<<< HEAD
-        // check transaction
-        BuySellEntry entry = (BuySellEntry) results.stream()
-                        .filter(i -> i instanceof BuySellEntryItem)
-                        .filter(i -> i.getSecurity() == security).findAny()
-                        .orElseThrow(IllegalArgumentException::new).getSubject();
-=======
-        // check transaction #1
-        BuySellEntry entry = (BuySellEntry) results.stream().filter(i -> i instanceof BuySellEntryItem)
-                        .filter(i -> i.getSecurity() == security).findAny().orElseThrow(IllegalArgumentException::new)
-                        .getSubject();
->>>>>>> 21d179fa
-
-        assertThat(entry.getPortfolioTransaction().getType(), is(PortfolioTransaction.Type.BUY));
-        assertThat(entry.getPortfolioTransaction().getMonetaryAmount(),
-                        is(Money.of(CurrencyUnit.EUR, Values.Amount.factorize(757.83))));
-
-        Unit grossValueUnit = entry.getPortfolioTransaction().getUnit(Unit.Type.GROSS_VALUE)
-                        .orElseThrow(IllegalArgumentException::new);
-        assertThat(grossValueUnit.getForex(), is(Money.of(CurrencyUnit.USD, Values.Amount.factorize(847.96))));
-        assertThat(entry.getPortfolioTransaction().getDateTime(), is(LocalDateTime.parse("2019-07-09T15:30")));
-        assertThat(entry.getPortfolioTransaction().getShares(), is(Values.Share.factorize(4)));
-        assertThat(entry.getPortfolioTransaction().getUnitSum(Unit.Type.FEE),
-                        is(Money.of(CurrencyUnit.EUR, Values.Amount.factorize(0.51))));
-<<<<<<< HEAD
-=======
-
-        // check security #2
-        Security security2 = results.stream().filter(i -> i instanceof SecurityItem)
-                        .filter(i -> ((SecurityItem) i).getSecurity().getIsin().equals("IE00B3RBWM25")).findAny()
-                        .orElseThrow(IllegalArgumentException::new).getSecurity();
-        assertThat(security2.getName(), is("VANGUARD FTSE AW"));
-        assertThat(security2.getCurrencyCode(), is(CurrencyUnit.EUR));
-
-        // check transaction #2
-        BuySellEntry entry2 = (BuySellEntry) results.stream().filter(i -> i instanceof BuySellEntryItem)
-                        .filter(i -> i.getSecurity() == security2).findAny().orElseThrow(IllegalArgumentException::new)
-                        .getSubject();
-
-        assertThat(entry2.getPortfolioTransaction().getType(), is(PortfolioTransaction.Type.BUY));
-        assertThat(entry2.getPortfolioTransaction().getMonetaryAmount(),
-                        is(Money.of(CurrencyUnit.EUR, Values.Amount.factorize(231.30))));
-
-        assertThat(entry2.getPortfolioTransaction().getDateTime(), is(LocalDateTime.parse("2019-07-09T14:08")));
-        assertThat(entry2.getPortfolioTransaction().getShares(), is(Values.Share.factorize(3)));
-        assertThat(entry2.getPortfolioTransaction().getUnitSum(Unit.Type.FEE),
-                        is(Money.of(CurrencyUnit.EUR, Values.Amount.factorize(0))));
-
-        // check security #3
-        Security security3 = results.stream().filter(i -> i instanceof SecurityItem)
-                        .filter(i -> ((SecurityItem) i).getSecurity().getIsin().equals("US46284V1017")).findAny()
-                        .orElseThrow(IllegalArgumentException::new).getSecurity();
-        assertThat(security3.getName(), is("IRON MOUNTAIN INCORPOR"));
-        assertThat(security3.getCurrencyCode(), is("USD"));
-
-        // check transaction #3
-        BuySellEntry entry3 = (BuySellEntry) results.stream().filter(i -> i instanceof BuySellEntryItem)
-                        .filter(i -> i.getSecurity() == security3).findAny().orElseThrow(IllegalArgumentException::new)
-                        .getSubject();
-
-        assertThat(entry3.getPortfolioTransaction().getType(), is(PortfolioTransaction.Type.BUY));
-        assertThat(entry3.getPortfolioTransaction().getMonetaryAmount(),
-                        is(Money.of(CurrencyUnit.EUR, Values.Amount.factorize(564.36))));
-
-        Unit grossValueUnit3 = entry3.getPortfolioTransaction().getUnit(Unit.Type.GROSS_VALUE)
-                        .orElseThrow(IllegalArgumentException::new);
-        assertThat(grossValueUnit3.getForex(), is(Money.of(CurrencyUnit.USD, Values.Amount.factorize(632))));
-        assertThat(entry3.getPortfolioTransaction().getDateTime(), is(LocalDateTime.parse("2019-07-05T20:52")));
-        assertThat(entry3.getPortfolioTransaction().getShares(), is(Values.Share.factorize(20)));
-        assertThat(entry3.getPortfolioTransaction().getUnitSum(Unit.Type.FEE),
-                        is(Money.of(CurrencyUnit.EUR, Values.Amount.factorize(0.57))));
-
->>>>>>> 21d179fa
-    }
-}
+package name.abuchen.portfolio.datatransfer.pdf.degiro;
+
+import static org.hamcrest.CoreMatchers.instanceOf;
+import static org.hamcrest.CoreMatchers.is;
+import static org.hamcrest.collection.IsEmptyCollection.empty;
+import static org.junit.Assert.assertThat;
+
+import java.io.IOException;
+import java.time.LocalDateTime;
+import java.util.ArrayList;
+import java.util.List;
+import java.util.Optional;
+import java.util.stream.Collectors;
+
+import org.junit.Test;
+
+import name.abuchen.portfolio.datatransfer.Extractor.BuySellEntryItem;
+import name.abuchen.portfolio.datatransfer.Extractor.Item;
+import name.abuchen.portfolio.datatransfer.Extractor.SecurityItem;
+import name.abuchen.portfolio.datatransfer.Extractor.TransactionItem;
+import name.abuchen.portfolio.datatransfer.actions.AssertImportActions;
+import name.abuchen.portfolio.datatransfer.pdf.DegiroPDFExtractor;
+import name.abuchen.portfolio.datatransfer.pdf.PDFInputFile;
+import name.abuchen.portfolio.model.AccountTransaction;
+import name.abuchen.portfolio.model.BuySellEntry;
+import name.abuchen.portfolio.model.Client;
+import name.abuchen.portfolio.model.PortfolioTransaction;
+import name.abuchen.portfolio.model.Security;
+import name.abuchen.portfolio.model.Transaction.Unit;
+import name.abuchen.portfolio.money.CurrencyUnit;
+import name.abuchen.portfolio.money.Money;
+import name.abuchen.portfolio.money.Values;
+
+@SuppressWarnings("nls")
+public class DegiroPDFExtractorTest
+{
+
+    @Test
+    public void testSanityCheckForBankName() throws IOException
+    {
+        DegiroPDFExtractor extractor = new DegiroPDFExtractor(new Client());
+
+        List<Exception> errors = new ArrayList<Exception>();
+
+        List<Item> results = extractor.extract(PDFInputFile.createTestCase("some.pdf", "some text"), errors);
+
+        assertThat(results, empty());
+        assertThat(errors.size(), is(1));
+        assertThat(errors.get(0), instanceOf(UnsupportedOperationException.class));
+    }
+    
+    private Security assertSecurityKontoauszug3First(Security security)
+    {
+        assertThat(security.getIsin(), is("DE0002635299"));
+        assertThat(security.getName(), is("ISH.S.EU.SEL.DIV.30 U.ETF"));
+        assertThat(security.getCurrencyCode(), is(CurrencyUnit.EUR));
+
+        return security;
+    }
+    
+    private Security assertSecurityKontoauszug3Second(Security security)
+    {
+        assertThat(security.getIsin(), is("DE000A0F5UH1"));
+        assertThat(security.getName(), is("IS.S.GL.SE.D.100 U.ETF A"));
+        assertThat(security.getCurrencyCode(), is(CurrencyUnit.EUR));
+
+        return security;
+    }
+    
+    
+    private Security assertSecurityTransaktionsuebersicht2First(Security security)
+    {
+        assertThat(security.getIsin(), is("DE000C21EMZ1"));
+        assertThat(security.getName(), is("ODX5 C11500.00 29MAR19"));
+        assertThat(security.getCurrencyCode(), is(CurrencyUnit.EUR));
+
+        return security;
+    }
+    
+    private Security assertSecurityTransaktionsuebersicht2Second(Security security)
+    {
+        assertThat(security.getIsin(), is("DE000C25KFE8"));
+        assertThat(security.getName(), is("ODX2 C11000.00 08FEB19"));
+        assertThat(security.getCurrencyCode(), is(CurrencyUnit.EUR));
+
+        return security;
+    }
+    
+    private Security assertSecurityTransaktionsuebersicht2Third(Security security)
+    {
+        assertThat(security.getIsin(), is("DE000C25KFF5"));
+        assertThat(security.getName(), is("ODX2 P11000.00 08FEB19"));
+        assertThat(security.getCurrencyCode(), is(CurrencyUnit.EUR));
+
+        return security;
+    }
+
+    private Security assertSecurityTransaktionsuebersicht2Fourth(Security security)
+    {
+        assertThat(security.getIsin(), is("DE000C25KFN9"));
+        assertThat(security.getName(), is("ODX2 C11200.00 08FEB19"));
+        assertThat(security.getCurrencyCode(), is(CurrencyUnit.EUR));
+
+        return security;
+    }
+    
+    private Security assertSecurityTransaktionsuebersicht3(Security security)
+    {
+        assertThat(security.getIsin(), is("DE0005140008"));
+        assertThat(security.getName(), is("DEUTSCHE BANK AG NA O.N"));
+        assertThat(security.getCurrencyCode(), is(CurrencyUnit.EUR));
+
+        return security;
+    }
+    
+    private Security assertSecurityTransaktionsuebersicht4(Security security)
+    {
+        assertThat(security.getIsin(), is("US88160R1014"));
+        assertThat(security.getName(), is("TESLA MOTORS INC. - C"));
+        assertThat(security.getCurrencyCode(), is(CurrencyUnit.USD));
+
+        return security;
+    }
+    
+
+    @Test
+    public void testKontoauszug1() throws IOException
+    {
+        DegiroPDFExtractor extractor = new DegiroPDFExtractor(new Client());
+
+        List<Exception> errors = new ArrayList<Exception>();
+
+        List<Item> results = extractor.extract(PDFInputFile.loadTestCase(getClass(), "DegiroKontoauszug1.txt"), errors);
+
+        assertThat(errors, empty());
+        assertThat(results.size(), is(1));
+        new AssertImportActions().check(results, CurrencyUnit.EUR);
+
+        Optional<Item> item = results.stream().filter(i -> i instanceof TransactionItem).findFirst();
+        assertThat(item.isPresent(), is(true));
+        assertThat(item.get().getSubject(), instanceOf(AccountTransaction.class));
+        AccountTransaction transaction = (AccountTransaction) item.get().getSubject();
+
+        assertThat(transaction.getType(), is(AccountTransaction.Type.DEPOSIT));
+        assertThat(transaction.getDateTime(), is(LocalDateTime.parse("2017-08-02T00:00")));
+        assertThat(transaction.getMonetaryAmount(), is(Money.of(CurrencyUnit.EUR, 350_00L)));
+
+    }
+    
+    @Test
+    public void testKontoauszug2() throws IOException
+    {
+        DegiroPDFExtractor extractor = new DegiroPDFExtractor(new Client());
+
+        List<Exception> errors = new ArrayList<Exception>();
+
+        List<Item> results = extractor.extract(PDFInputFile.loadTestCase(getClass(), "DegiroKontoauszug2.txt"), errors);
+
+        assertThat(errors, empty());
+        assertThat(results.size(), is(7));
+        new AssertImportActions().check(results, CurrencyUnit.EUR);
+
+        AccountTransaction transaction = (AccountTransaction) results.stream().filter(i -> i instanceof TransactionItem).collect(Collectors.toList()).get(1).getSubject();
+        assertThat(transaction.getType(), is(AccountTransaction.Type.DEPOSIT));
+        assertThat(transaction.getDateTime(), is(LocalDateTime.parse("2019-02-01T11:44")));
+        assertThat(transaction.getMonetaryAmount(), is(Money.of(CurrencyUnit.EUR, 0_01L)));
+        
+        transaction = (AccountTransaction) results.stream().filter(i -> i instanceof TransactionItem).collect(Collectors.toList()).get(4).getSubject();
+        assertThat(transaction.getType(), is(AccountTransaction.Type.FEES_REFUND));
+        assertThat(transaction.getDateTime(), is(LocalDateTime.parse("2019-03-05T15:37")));
+        assertThat(transaction.getMonetaryAmount(), is(Money.of(CurrencyUnit.EUR, 18_00L)));
+
+        transaction = (AccountTransaction) results.stream().filter(i -> i instanceof TransactionItem).collect(Collectors.toList()).get(0).getSubject();
+        assertThat(transaction.getType(), is(AccountTransaction.Type.DEPOSIT));
+        assertThat(transaction.getDateTime(), is(LocalDateTime.parse("2019-02-07T11:53")));
+        assertThat(transaction.getMonetaryAmount(), is(Money.of(CurrencyUnit.EUR, 1000_00L)));
+        
+        transaction = (AccountTransaction) results.stream().filter(i -> i instanceof TransactionItem).collect(Collectors.toList()).get(1).getSubject();
+        assertThat(transaction.getType(), is(AccountTransaction.Type.DEPOSIT));
+        assertThat(transaction.getDateTime(), is(LocalDateTime.parse("2019-02-01T11:44")));
+        assertThat(transaction.getMonetaryAmount(), is(Money.of(CurrencyUnit.EUR, 00_01L)));
+        
+        transaction = (AccountTransaction) results.stream().filter(i -> i instanceof TransactionItem).collect(Collectors.toList()).get(2).getSubject();
+        assertThat(transaction.getType(), is(AccountTransaction.Type.FEES));
+        assertThat(transaction.getDateTime(), is(LocalDateTime.parse("2019-03-01T13:21")));
+        assertThat(transaction.getMonetaryAmount(), is(Money.of(CurrencyUnit.EUR, 1_00L)));
+
+    }
+    
+    @Test
+    public void testKontoauszug3() throws IOException
+    {
+        DegiroPDFExtractor extractor = new DegiroPDFExtractor(new Client());
+
+        List<Exception> errors = new ArrayList<Exception>();
+
+        List<Item> results = extractor.extract(PDFInputFile.loadTestCase(getClass(), "DegiroKontoauszug3.txt"), errors);
+
+        assertThat(errors, empty());
+        assertThat(results.size(), is(14));
+        new AssertImportActions().check(results, CurrencyUnit.EUR);
+        
+        AccountTransaction transaction = (AccountTransaction) results.stream().filter(i -> i instanceof TransactionItem).collect(Collectors.toList()).get(5).getSubject();
+        assertSecurityKontoauszug3First(transaction.getSecurity());
+        assertThat(transaction.getType(), is(AccountTransaction.Type.DIVIDENDS));
+        assertThat(transaction.getCurrencyCode(), is(CurrencyUnit.EUR));
+        assertThat(transaction.getDateTime(), is(LocalDateTime.parse("2017-07-17T00:00")));
+        assertThat(transaction.getMonetaryAmount(), is(Money.of(CurrencyUnit.EUR, 2_07L)));
+        Unit taxUnit = transaction.getUnit(Unit.Type.TAX).get();
+        assertThat(taxUnit.getAmount(), is(Money.of(CurrencyUnit.EUR, Values.Amount.factorize(0.55))));
+        
+        transaction = (AccountTransaction) results.stream().filter(i -> i instanceof TransactionItem).collect(Collectors.toList()).get(6).getSubject();
+        assertSecurityKontoauszug3First(transaction.getSecurity());
+        assertThat(transaction.getType(), is(AccountTransaction.Type.DIVIDENDS));
+        assertThat(transaction.getCurrencyCode(), is(CurrencyUnit.EUR));
+        assertThat(transaction.getDateTime(), is(LocalDateTime.parse("2017-07-17T00:00")));
+        assertThat(transaction.getMonetaryAmount(), is(Money.of(CurrencyUnit.EUR, 22_64L)));
+        
+        transaction = (AccountTransaction) results.stream().filter(i -> i instanceof TransactionItem).collect(Collectors.toList()).get(7).getSubject();
+        assertSecurityKontoauszug3Second(transaction.getSecurity());
+        assertThat(transaction.getType(), is(AccountTransaction.Type.DIVIDENDS));
+        assertThat(transaction.getCurrencyCode(), is(CurrencyUnit.EUR));
+        assertThat(transaction.getDateTime(), is(LocalDateTime.parse("2017-07-17T00:00")));
+        assertThat(transaction.getMonetaryAmount(), is(Money.of(CurrencyUnit.EUR, 9L)));
+        taxUnit = transaction.getUnit(Unit.Type.TAX).get();
+        assertThat(taxUnit.getAmount(), is(Money.of(CurrencyUnit.EUR, Values.Amount.factorize(0.02))));
+        
+        transaction = (AccountTransaction) results.stream().filter(i -> i instanceof TransactionItem).collect(Collectors.toList()).get(8).getSubject();
+        assertSecurityKontoauszug3Second(transaction.getSecurity());
+        assertThat(transaction.getType(), is(AccountTransaction.Type.DIVIDENDS));
+        assertThat(transaction.getCurrencyCode(), is(CurrencyUnit.EUR));
+        assertThat(transaction.getDateTime(), is(LocalDateTime.parse("2017-07-17T00:00")));
+        assertThat(transaction.getMonetaryAmount(), is(Money.of(CurrencyUnit.EUR, 1_74)));
+        
+        transaction = (AccountTransaction) results.stream().filter(i -> i instanceof TransactionItem).collect(Collectors.toList()).get(9).getSubject();
+        assertThat(transaction.getType(), is(AccountTransaction.Type.INTEREST_CHARGE));
+        assertThat(transaction.getCurrencyCode(), is(CurrencyUnit.EUR));
+        assertThat(transaction.getDateTime(), is(LocalDateTime.parse("2017-07-31T00:00")));
+        assertThat(transaction.getMonetaryAmount(), is(Money.of(CurrencyUnit.EUR, 7L)));
+        
+        transaction = (AccountTransaction) results.stream().filter(i -> i instanceof TransactionItem).collect(Collectors.toList()).get(10).getSubject();
+        assertThat(transaction.getType(), is(AccountTransaction.Type.FEES));
+        assertThat(transaction.getCurrencyCode(), is(CurrencyUnit.EUR));
+        assertThat(transaction.getDateTime(), is(LocalDateTime.parse("2017-06-30T00:00")));
+        assertThat(transaction.getMonetaryAmount(), is(Money.of(CurrencyUnit.EUR, 2_50L)));
+
+    }
+    
+    @Test
+    public void testKontoauszug4() throws IOException
+    {
+        DegiroPDFExtractor extractor = new DegiroPDFExtractor(new Client());
+
+        List<Exception> errors = new ArrayList<Exception>();
+
+        List<Item> results = extractor.extract(PDFInputFile.loadTestCase(getClass(), "DegiroKontoauszug4.txt"), errors);
+
+        assertThat(errors, empty());
+        assertThat(results.size(), is(1));
+        new AssertImportActions().check(results, CurrencyUnit.EUR);
+        
+        AccountTransaction transaction = (AccountTransaction) results.stream().filter(i -> i instanceof TransactionItem).collect(Collectors.toList()).get(0).getSubject();
+        assertThat(transaction.getType(), is(AccountTransaction.Type.FEES));
+        assertThat(transaction.getCurrencyCode(), is(CurrencyUnit.EUR));
+        assertThat(transaction.getDateTime(), is(LocalDateTime.parse("2017-08-31T00:00")));
+        assertThat(transaction.getMonetaryAmount(), is(Money.of(CurrencyUnit.EUR, 89L)));
+
+    }
+    
+    @Test
+    public void testTransaktionsuebersicht2() throws IOException
+    {
+        DegiroPDFExtractor extractor = new DegiroPDFExtractor(new Client());
+
+        List<Exception> errors = new ArrayList<Exception>();
+
+        List<Item> results = extractor.extract(PDFInputFile.loadTestCase(getClass(), "DegiroTransaktionsuebersicht2.txt"), errors);
+
+        assertThat(errors, empty());
+        assertThat(results.size(), is(49));
+        new AssertImportActions().check(results, CurrencyUnit.EUR);
+        
+        //29-03-2019 12:18 29-03-2019 ODX5 C11500.00 29MAR19 DE000C21EMZ1 Verkauf 3 zu je 30 EUR (DE000C21EMZ1) EUR 450,00 EUR 2.604,06
+        // check first buy sell transaction
+        BuySellEntry entry = (BuySellEntry) results.stream().filter(i -> i instanceof BuySellEntryItem).collect(Collectors.toList()).get(0).getSubject();
+        assertSecurityTransaktionsuebersicht2First(entry.getPortfolioTransaction().getSecurity());
+        assertThat(entry.getPortfolioTransaction().getType(), is(PortfolioTransaction.Type.SELL));
+        assertThat(entry.getAccountTransaction().getType(), is(AccountTransaction.Type.SELL));
+        assertThat(entry.getPortfolioTransaction().getMonetaryAmount(), is(Money.of(CurrencyUnit.EUR, Values.Amount.factorize(447.30))));
+        assertThat(entry.getPortfolioTransaction().getDateTime(), is(LocalDateTime.parse("2019-03-29T12:18")));
+        assertThat(entry.getPortfolioTransaction().getShares(), is(Values.Share.factorize(3)));
+        assertThat(entry.getPortfolioTransaction().getUnitSum(Unit.Type.FEE), is(Money.of(CurrencyUnit.EUR, 2_70L)));
+        
+        // check xx buy sell transaction
+        entry = (BuySellEntry) results.stream().filter(i -> i instanceof BuySellEntryItem).collect(Collectors.toList()).get(27).getSubject();
+        assertSecurityTransaktionsuebersicht2Second(entry.getPortfolioTransaction().getSecurity());
+        assertThat(entry.getPortfolioTransaction().getType(), is(PortfolioTransaction.Type.BUY));
+        assertThat(entry.getAccountTransaction().getType(), is(AccountTransaction.Type.BUY));
+        assertThat(entry.getPortfolioTransaction().getMonetaryAmount(), is(Money.of(CurrencyUnit.EUR, Values.Amount.factorize(50.90))));
+        assertThat(entry.getPortfolioTransaction().getDateTime(), is(LocalDateTime.parse("2019-02-08T12:44")));
+        assertThat(entry.getPortfolioTransaction().getShares(), is(Values.Share.factorize(1)));
+        assertThat(entry.getPortfolioTransaction().getUnitSum(Unit.Type.FEE), is(Money.of(CurrencyUnit.EUR, 90L)));
+        
+        // check xx buy sell transaction
+        entry = (BuySellEntry) results.stream().filter(i -> i instanceof BuySellEntryItem).collect(Collectors.toList()).get(29).getSubject();
+        assertSecurityTransaktionsuebersicht2Third(entry.getPortfolioTransaction().getSecurity());
+        assertThat(entry.getPortfolioTransaction().getType(), is(PortfolioTransaction.Type.BUY));
+        assertThat(entry.getAccountTransaction().getType(), is(AccountTransaction.Type.BUY));
+        assertThat(entry.getPortfolioTransaction().getMonetaryAmount(), is(Money.of(CurrencyUnit.EUR, Values.Amount.factorize(132.80))));
+        assertThat(entry.getPortfolioTransaction().getDateTime(), is(LocalDateTime.parse("2019-02-08T10:54")));
+        assertThat(entry.getPortfolioTransaction().getShares(), is(Values.Share.factorize(2)));
+        assertThat(entry.getPortfolioTransaction().getUnitSum(Unit.Type.FEE), is(Money.of(CurrencyUnit.EUR, 180L)));
+        
+        // check xx buy sell transaction
+        entry = (BuySellEntry) results.stream().filter(i -> i instanceof BuySellEntryItem).collect(Collectors.toList()).get(30).getSubject();
+        assertSecurityTransaktionsuebersicht2Fourth(entry.getPortfolioTransaction().getSecurity());
+        assertThat(entry.getPortfolioTransaction().getType(), is(PortfolioTransaction.Type.BUY));
+        assertThat(entry.getAccountTransaction().getType(), is(AccountTransaction.Type.BUY));
+        assertThat(entry.getPortfolioTransaction().getMonetaryAmount(), is(Money.of(CurrencyUnit.EUR, Values.Amount.factorize(100.90))));
+        assertThat(entry.getPortfolioTransaction().getDateTime(), is(LocalDateTime.parse("2019-02-07T13:02")));
+        assertThat(entry.getPortfolioTransaction().getShares(), is(Values.Share.factorize(1)));
+        assertThat(entry.getPortfolioTransaction().getUnitSum(Unit.Type.FEE), is(Money.of(CurrencyUnit.EUR, 90L)));
+
+    }
+    
+    @Test
+    public void testTransaktionsuebersicht3() throws IOException
+    {
+        DegiroPDFExtractor extractor = new DegiroPDFExtractor(new Client());
+
+        List<Exception> errors = new ArrayList<Exception>();
+
+        List<Item> results = extractor.extract(PDFInputFile.loadTestCase(getClass(), "DegiroTransaktionsuebersicht3.txt"), errors);
+
+        assertThat(errors, empty());
+        assertThat(results.size(), is(4));
+        new AssertImportActions().check(results, CurrencyUnit.EUR);
+        
+        // check first buy sell transaction
+        BuySellEntry entry = (BuySellEntry) results.stream().filter(i -> i instanceof BuySellEntryItem).collect(Collectors.toList()).get(0).getSubject();
+        assertSecurityTransaktionsuebersicht3(entry.getPortfolioTransaction().getSecurity());
+        assertThat(entry.getPortfolioTransaction().getType(), is(PortfolioTransaction.Type.SELL));
+        assertThat(entry.getAccountTransaction().getType(), is(AccountTransaction.Type.SELL));
+        assertThat(entry.getPortfolioTransaction().getMonetaryAmount(), is(Money.of(CurrencyUnit.EUR, Values.Amount.factorize(1010.94))));
+        assertThat(entry.getPortfolioTransaction().getDateTime(), is(LocalDateTime.parse("2019-04-01T15:35")));
+        assertThat(entry.getPortfolioTransaction().getShares(), is(Values.Share.factorize(136)));
+        assertThat(entry.getPortfolioTransaction().getUnitSum(Unit.Type.FEE), is(Money.of(CurrencyUnit.EUR, 2_26L)));
+        
+        // check xx buy sell transaction
+        entry = (BuySellEntry) results.stream().filter(i -> i instanceof BuySellEntryItem).collect(Collectors.toList()).get(1).getSubject();
+        assertSecurityTransaktionsuebersicht3(entry.getPortfolioTransaction().getSecurity());
+        assertThat(entry.getPortfolioTransaction().getType(), is(PortfolioTransaction.Type.BUY));
+        assertThat(entry.getAccountTransaction().getType(), is(AccountTransaction.Type.BUY));
+        assertThat(entry.getPortfolioTransaction().getMonetaryAmount(), is(Money.of(CurrencyUnit.EUR, Values.Amount.factorize(132.38))));
+        assertThat(entry.getPortfolioTransaction().getDateTime(), is(LocalDateTime.parse("2019-04-01T12:20")));
+        assertThat(entry.getPortfolioTransaction().getShares(), is(Values.Share.factorize(18)));
+        assertThat(entry.getPortfolioTransaction().getUnitSum(Unit.Type.FEE), is(Money.of(CurrencyUnit.EUR, 3L)));
+        
+        // check xx buy sell transaction
+        entry = (BuySellEntry) results.stream().filter(i -> i instanceof BuySellEntryItem).collect(Collectors.toList()).get(2).getSubject();
+        assertSecurityTransaktionsuebersicht3(entry.getPortfolioTransaction().getSecurity());
+        assertThat(entry.getPortfolioTransaction().getType(), is(PortfolioTransaction.Type.BUY));
+        assertThat(entry.getAccountTransaction().getType(), is(AccountTransaction.Type.BUY));
+        assertThat(entry.getPortfolioTransaction().getMonetaryAmount(), is(Money.of(CurrencyUnit.EUR, Values.Amount.factorize(869.88))));
+        assertThat(entry.getPortfolioTransaction().getDateTime(), is(LocalDateTime.parse("2019-04-01T12:20")));
+        assertThat(entry.getPortfolioTransaction().getShares(), is(Values.Share.factorize(118)));
+        assertThat(entry.getPortfolioTransaction().getUnitSum(Unit.Type.FEE), is(Money.of(CurrencyUnit.EUR, 223L)));
+
+    }
+
+    @Test
+    public void testTransaktionsuebersicht4() throws IOException
+    {
+        DegiroPDFExtractor extractor = new DegiroPDFExtractor(new Client());
+
+        List<Exception> errors = new ArrayList<Exception>();
+
+        List<Item> results = extractor.extract(PDFInputFile.loadTestCase(getClass(), "DegiroTransaktionsuebersicht4.txt"), errors);
+
+        assertThat(errors, empty());
+        assertThat(results.size(), is(6));
+        new AssertImportActions().check(results, CurrencyUnit.EUR);
+        
+        // check  sell transaction
+        BuySellEntry entry = (BuySellEntry) results.stream().filter(i -> i instanceof BuySellEntryItem).collect(Collectors.toList()).get(0).getSubject();
+        assertSecurityTransaktionsuebersicht4(entry.getPortfolioTransaction().getSecurity());
+        assertThat(entry.getPortfolioTransaction().getType(), is(PortfolioTransaction.Type.SELL));
+        assertThat(entry.getAccountTransaction().getType(), is(AccountTransaction.Type.SELL));
+        assertThat(entry.getPortfolioTransaction().getMonetaryAmount(), is(Money.of(CurrencyUnit.EUR, Values.Amount.factorize(644.53))));
+        Unit grossValueUnit = entry.getPortfolioTransaction().getUnit(Unit.Type.GROSS_VALUE).get();
+        assertThat(grossValueUnit.getForex(), is(Money.of(CurrencyUnit.USD, Values.Amount.factorize(720.00))));
+        assertThat(entry.getPortfolioTransaction().getDateTime(), is(LocalDateTime.parse("2019-04-29T16:11")));
+        assertThat(entry.getPortfolioTransaction().getShares(), is(Values.Share.factorize(3)));
+        assertThat(entry.getPortfolioTransaction().getUnitSum(Unit.Type.FEE), is(Money.of(CurrencyUnit.EUR, 51L)));
+        
+        // check second buy transaction
+        entry = (BuySellEntry) results.stream().filter(i -> i instanceof BuySellEntryItem).collect(Collectors.toList()).get(2).getSubject();
+        assertSecurityTransaktionsuebersicht4(entry.getPortfolioTransaction().getSecurity());
+        assertThat(entry.getPortfolioTransaction().getType(), is(PortfolioTransaction.Type.BUY));
+        assertThat(entry.getAccountTransaction().getType(), is(AccountTransaction.Type.BUY));
+        assertThat(entry.getPortfolioTransaction().getMonetaryAmount(), is(Money.of(CurrencyUnit.EUR, Values.Amount.factorize(210.42))));
+        grossValueUnit = entry.getPortfolioTransaction().getUnit(Unit.Type.GROSS_VALUE).get();
+        assertThat(grossValueUnit.getForex(), is(Money.of(CurrencyUnit.USD, Values.Amount.factorize(234.00))));
+        assertThat(entry.getPortfolioTransaction().getDateTime(), is(LocalDateTime.parse("2019-04-26T20:23")));
+        assertThat(entry.getPortfolioTransaction().getShares(), is(Values.Share.factorize(1)));
+        assertThat(entry.getPortfolioTransaction().getUnitSum(Unit.Type.FEE), is(Money.of(CurrencyUnit.EUR, 50L)));
+        
+        // check first buy  transaction
+        entry = (BuySellEntry) results.stream().filter(i -> i instanceof BuySellEntryItem).collect(Collectors.toList()).get(3).getSubject();
+        assertSecurityTransaktionsuebersicht4(entry.getPortfolioTransaction().getSecurity());
+        assertThat(entry.getPortfolioTransaction().getType(), is(PortfolioTransaction.Type.BUY));
+        assertThat(entry.getAccountTransaction().getType(), is(AccountTransaction.Type.BUY));
+        assertThat(entry.getPortfolioTransaction().getMonetaryAmount(), is(Money.of(CurrencyUnit.EUR, Values.Amount.factorize(431.20))));
+        grossValueUnit = entry.getPortfolioTransaction().getUnit(Unit.Type.GROSS_VALUE).get();
+        assertThat(grossValueUnit.getForex(), is(Money.of(CurrencyUnit.USD, Values.Amount.factorize(480.00))));
+        assertThat(entry.getPortfolioTransaction().getDateTime(), is(LocalDateTime.parse("2019-04-26T17:52")));
+        assertThat(entry.getPortfolioTransaction().getShares(), is(Values.Share.factorize(2)));
+        assertThat(entry.getPortfolioTransaction().getUnitSum(Unit.Type.FEE), is(Money.of(CurrencyUnit.EUR, 51L)));
+
+    }
+
+    @Test
+    public void testTransaktionsuebersicht5()
+    {
+        DegiroPDFExtractor extractor = new DegiroPDFExtractor(new Client());
+
+        List<Exception> errors = new ArrayList<>();
+
+        List<Item> results = extractor
+                        .extract(PDFInputFile.loadTestCase(getClass(), "DegiroTransaktionsuebersicht5.txt"), errors);
+
+        assertThat(errors, empty());
+        assertThat(results.size(), is(3));
+        new AssertImportActions().check(results, CurrencyUnit.EUR);
+
+        // check security
+        Security security = results.stream().filter(i -> i instanceof SecurityItem).findFirst()
+                        .orElseThrow(IllegalArgumentException::new).getSecurity();
+        assertThat(security.getName(), is("ARCHER-DANIELS-MIDLAND"));
+        assertThat(security.getIsin(), is("US0394831020"));
+        assertThat(security.getCurrencyCode(), is("USD"));
+
+        // check first transaction
+        BuySellEntry entry = (BuySellEntry) results.stream().filter(i -> i instanceof BuySellEntryItem)
+                        .collect(Collectors.toList()).get(0).getSubject();
+
+        assertThat(entry.getPortfolioTransaction().getType(), is(PortfolioTransaction.Type.BUY));
+        assertThat(entry.getPortfolioTransaction().getMonetaryAmount(),
+                        is(Money.of(CurrencyUnit.EUR, Values.Amount.factorize(75.91))));
+
+        Unit grossValueUnit = entry.getPortfolioTransaction().getUnit(Unit.Type.GROSS_VALUE)
+                        .orElseThrow(IllegalArgumentException::new);
+        assertThat(grossValueUnit.getForex(), is(Money.of(CurrencyUnit.USD, Values.Amount.factorize(84.52))));
+        assertThat(entry.getPortfolioTransaction().getDateTime(), is(LocalDateTime.parse("2019-04-25T19:03")));
+        assertThat(entry.getPortfolioTransaction().getShares(), is(Values.Share.factorize(2)));
+        assertThat(entry.getPortfolioTransaction().getUnitSum(Unit.Type.FEE), is(Money.of(CurrencyUnit.EUR, 1L)));
+
+        // check second transaction
+        entry = (BuySellEntry) results.stream().filter(i -> i instanceof BuySellEntryItem).collect(Collectors.toList())
+                        .get(1).getSubject();
+
+        assertThat(entry.getPortfolioTransaction().getType(), is(PortfolioTransaction.Type.BUY));
+        assertThat(entry.getPortfolioTransaction().getMonetaryAmount(),
+                        is(Money.of(CurrencyUnit.EUR, Values.Amount.factorize(1822.39))));
+
+        grossValueUnit = entry.getPortfolioTransaction().getUnit(Unit.Type.GROSS_VALUE)
+                        .orElseThrow(IllegalArgumentException::new);
+        assertThat(grossValueUnit.getForex(), is(Money.of(CurrencyUnit.USD, Values.Amount.factorize(2028.48))));
+        assertThat(entry.getPortfolioTransaction().getDateTime(), is(LocalDateTime.parse("2019-04-25T19:03")));
+        assertThat(entry.getPortfolioTransaction().getShares(), is(Values.Share.factorize(48)));
+        assertThat(entry.getPortfolioTransaction().getUnitSum(Unit.Type.FEE), is(Money.of(CurrencyUnit.EUR, 67L)));
+    }
+
+    @Test
+    public void testTransacties1()
+    {
+        DegiroPDFExtractor extractor = new DegiroPDFExtractor(new Client());
+
+        List<Exception> errors = new ArrayList<>();
+
+        List<Item> results = extractor.extract(PDFInputFile.loadTestCase(getClass(), "DegiroTransacties1.txt"), errors);
+
+        assertThat(errors, empty());
+        assertThat(results.size(), is(6));
+        new AssertImportActions().check(results, CurrencyUnit.EUR);
+
+        // check security #1
+        Security security = results.stream().filter(i -> i instanceof SecurityItem)
+                        .filter(i -> ((SecurityItem) i).getSecurity().getIsin().equals("US5801351017")).findAny()
+                        .orElseThrow(IllegalArgumentException::new).getSecurity();
+        assertThat(security.getName(), is("MCDONALD'S CORPORATION"));
+        assertThat(security.getCurrencyCode(), is("USD"));
+
+        // check transaction #1
+        BuySellEntry entry = (BuySellEntry) results.stream().filter(i -> i instanceof BuySellEntryItem)
+                        .filter(i -> i.getSecurity() == security).findAny().orElseThrow(IllegalArgumentException::new)
+                        .getSubject();
+
+        assertThat(entry.getPortfolioTransaction().getType(), is(PortfolioTransaction.Type.BUY));
+        assertThat(entry.getPortfolioTransaction().getMonetaryAmount(),
+                        is(Money.of(CurrencyUnit.EUR, Values.Amount.factorize(757.83))));
+
+        Unit grossValueUnit = entry.getPortfolioTransaction().getUnit(Unit.Type.GROSS_VALUE)
+                        .orElseThrow(IllegalArgumentException::new);
+        assertThat(grossValueUnit.getForex(), is(Money.of(CurrencyUnit.USD, Values.Amount.factorize(847.96))));
+        assertThat(entry.getPortfolioTransaction().getDateTime(), is(LocalDateTime.parse("2019-07-09T15:30")));
+        assertThat(entry.getPortfolioTransaction().getShares(), is(Values.Share.factorize(4)));
+        assertThat(entry.getPortfolioTransaction().getUnitSum(Unit.Type.FEE),
+                        is(Money.of(CurrencyUnit.EUR, Values.Amount.factorize(0.51))));
+
+        // check security #2
+        Security security2 = results.stream().filter(i -> i instanceof SecurityItem)
+                        .filter(i -> ((SecurityItem) i).getSecurity().getIsin().equals("IE00B3RBWM25")).findAny()
+                        .orElseThrow(IllegalArgumentException::new).getSecurity();
+        assertThat(security2.getName(), is("VANGUARD FTSE AW"));
+        assertThat(security2.getCurrencyCode(), is(CurrencyUnit.EUR));
+
+        // check transaction #2
+        BuySellEntry entry2 = (BuySellEntry) results.stream().filter(i -> i instanceof BuySellEntryItem)
+                        .filter(i -> i.getSecurity() == security2).findAny().orElseThrow(IllegalArgumentException::new)
+                        .getSubject();
+
+        assertThat(entry2.getPortfolioTransaction().getType(), is(PortfolioTransaction.Type.BUY));
+        assertThat(entry2.getPortfolioTransaction().getMonetaryAmount(),
+                        is(Money.of(CurrencyUnit.EUR, Values.Amount.factorize(231.30))));
+
+        assertThat(entry2.getPortfolioTransaction().getDateTime(), is(LocalDateTime.parse("2019-07-09T14:08")));
+        assertThat(entry2.getPortfolioTransaction().getShares(), is(Values.Share.factorize(3)));
+        assertThat(entry2.getPortfolioTransaction().getUnitSum(Unit.Type.FEE),
+                        is(Money.of(CurrencyUnit.EUR, Values.Amount.factorize(0))));
+
+        // check security #3
+        Security security3 = results.stream().filter(i -> i instanceof SecurityItem)
+                        .filter(i -> ((SecurityItem) i).getSecurity().getIsin().equals("US46284V1017")).findAny()
+                        .orElseThrow(IllegalArgumentException::new).getSecurity();
+        assertThat(security3.getName(), is("IRON MOUNTAIN INCORPOR"));
+        assertThat(security3.getCurrencyCode(), is("USD"));
+
+        // check transaction #3
+        BuySellEntry entry3 = (BuySellEntry) results.stream().filter(i -> i instanceof BuySellEntryItem)
+                        .filter(i -> i.getSecurity() == security3).findAny().orElseThrow(IllegalArgumentException::new)
+                        .getSubject();
+
+        assertThat(entry3.getPortfolioTransaction().getType(), is(PortfolioTransaction.Type.BUY));
+        assertThat(entry3.getPortfolioTransaction().getMonetaryAmount(),
+                        is(Money.of(CurrencyUnit.EUR, Values.Amount.factorize(564.36))));
+
+        Unit grossValueUnit3 = entry3.getPortfolioTransaction().getUnit(Unit.Type.GROSS_VALUE)
+                        .orElseThrow(IllegalArgumentException::new);
+        assertThat(grossValueUnit3.getForex(), is(Money.of(CurrencyUnit.USD, Values.Amount.factorize(632))));
+        assertThat(entry3.getPortfolioTransaction().getDateTime(), is(LocalDateTime.parse("2019-07-05T20:52")));
+        assertThat(entry3.getPortfolioTransaction().getShares(), is(Values.Share.factorize(20)));
+        assertThat(entry3.getPortfolioTransaction().getUnitSum(Unit.Type.FEE),
+                        is(Money.of(CurrencyUnit.EUR, Values.Amount.factorize(0.57))));
+    }
+}