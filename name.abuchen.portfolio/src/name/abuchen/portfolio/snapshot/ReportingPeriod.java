package name.abuchen.portfolio.snapshot;

import java.io.IOException;
import java.text.MessageFormat;
import java.time.LocalDate;
import java.time.format.DateTimeFormatter;
import java.time.format.FormatStyle;
import java.util.function.Predicate;

import name.abuchen.portfolio.Messages;
import name.abuchen.portfolio.model.Transaction;
import name.abuchen.portfolio.money.Values;
import name.abuchen.portfolio.util.Interval;

public abstract class ReportingPeriod
{
    private static final DateTimeFormatter DATE_FORMATTER = DateTimeFormatter.ofLocalizedDate(FormatStyle.MEDIUM);

    public static final ReportingPeriod from(String code) throws IOException
    {
        char type = code.charAt(0);

        if (type == LastX.CODE)
            return new LastX(code);
        else if (type == FromXtoY.CODE)
            return new FromXtoY(code);
        else if (type == SinceX.CODE)
            return new SinceX(code);

        // backward compatible
        if (code.charAt(code.length() - 1) == 'Y')
            return new LastX(Integer.parseInt(code.substring(0, code.length() - 1)), 0);

        throw new IOException(code);
    }

    protected LocalDate startDate;
    protected LocalDate endDate;

    public final LocalDate getStartDate()
    {
        return startDate;
    }

    public final LocalDate getEndDate()
    {
        return endDate;
    }

    public final Predicate<Transaction> containsTransaction()
    {
        return t -> t.getDate().isAfter(startDate) && !t.getDate().isAfter(endDate);
    }

    public final Interval toInterval()
    {
<<<<<<< HEAD
        return Interval.of(startDate, endDate);
=======
        // reported via forum: if the user selects as 'since' date something in
        // the future
        if (endDate.before(startDate))
            return new Interval(endDate.getTime(), startDate.getTime());
        else
            return new Interval(startDate.getTime(), endDate.getTime());
>>>>>>> f9b8a140
    }

    public abstract void writeTo(StringBuilder buffer);

    public static class LastX extends ReportingPeriod
    {
        private static final char CODE = 'L';

        private final int years;
        private final int months;

        /* package */LastX(String code)
        {
            this(Integer.parseInt(code.substring(1, code.indexOf('Y'))), //
                            Integer.parseInt(code.substring(code.indexOf('Y') + 1)));
        }

        public LastX(int years, int months)
        {
            this.years = years;
            this.months = months;

            endDate = LocalDate.now();
            startDate = endDate.minusYears(years).minusMonths(months);
        }

        @Override
        public void writeTo(StringBuilder buffer)
        {
            buffer.append(CODE).append(years).append('Y').append(months);
        }

        @Override
        public String toString()
        {
            StringBuilder buf = new StringBuilder();

            if (years != 0)
            {
                buf.append(MessageFormat.format(Messages.LabelReportingPeriodYears, years));
                if (months != 0)
                    buf.append(", "); //$NON-NLS-1$
            }

            if (months != 0)
                buf.append(MessageFormat.format(Messages.LabelReportingPeriodMonths, months));

            return buf.toString();
        }
    }

    public static class FromXtoY extends ReportingPeriod
    {
        private static final char CODE = 'F';

        /* package */FromXtoY(String code)
        {
            int u = code.indexOf('_');
            this.startDate = LocalDate.parse(code.substring(1, u));
            this.endDate = LocalDate.parse(code.substring(u + 1));
        }

        public FromXtoY(LocalDate startDate, LocalDate endDate)
        {
            this.startDate = startDate;
            this.endDate = endDate;
        }

        @Override
        public void writeTo(StringBuilder buffer)
        {
            buffer.append(CODE).append(Values.Date.format(getStartDate())).append('_')
                            .append(Values.Date.format(getEndDate()));
        }

        @Override
        public String toString()
        {
            return MessageFormat.format(Messages.LabelReportingPeriodFromXtoY, getStartDate().format(DATE_FORMATTER),
                            getEndDate().format(DATE_FORMATTER));
        }
    }

    public static class SinceX extends ReportingPeriod
    {
        private static final char CODE = 'S';

        /* package */SinceX(String code)
        {
            this.startDate = LocalDate.parse(code.substring(1));
            this.endDate = LocalDate.now();
        }

        public SinceX(LocalDate startDate)
        {
            this.startDate = startDate;
            this.endDate = LocalDate.now();
        }

        @Override
        public void writeTo(StringBuilder buffer)
        {
            buffer.append(CODE).append(Values.Date.format(getStartDate()));
        }

        @Override
        public String toString()
        {
            return MessageFormat.format(Messages.LabelReportingPeriodSince, getStartDate().format(DATE_FORMATTER));
        }

    }

}<|MERGE_RESOLUTION|>--- conflicted
+++ resolved
@@ -54,16 +54,12 @@
 
     public final Interval toInterval()
     {
-<<<<<<< HEAD
-        return Interval.of(startDate, endDate);
-=======
         // reported via forum: if the user selects as 'since' date something in
         // the future
-        if (endDate.before(startDate))
-            return new Interval(endDate.getTime(), startDate.getTime());
+        if (endDate.isBefore(startDate))
+            return Interval.of(endDate, startDate);
         else
-            return new Interval(startDate.getTime(), endDate.getTime());
->>>>>>> f9b8a140
+            return Interval.of(startDate, endDate);
     }
 
     public abstract void writeTo(StringBuilder buffer);
