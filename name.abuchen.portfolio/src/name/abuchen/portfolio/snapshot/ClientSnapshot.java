--- conflicted
+++ resolved
@@ -160,27 +160,12 @@
 
         Money monetaryAssets = getMonetaryAssets();
 
-<<<<<<< HEAD
         for (SecurityPosition p : getJointPortfolio().getPositions())
-            answer.put(p.getSecurity(), new AssetPosition(p, converter, date, monetaryAssets));
-
-        for (AccountSnapshot account : accounts)
-            answer.put(account.getAccount(), new AssetPosition(new SecurityPosition(account), converter, date,
-                            monetaryAssets));
-
-        return answer;
-=======
-        for (SecurityPosition p : jointPortfolio.getPositions())
-            answer.add(new AssetPosition(p.getSecurity(), p, assets));
+            answer.add(new AssetPosition(p, converter, date, monetaryAssets));
 
         for (AccountSnapshot a : accounts)
-        {
-            SecurityPosition sp = new SecurityPosition(new SecurityPrice(getTime(), a.getFunds()),
-                            Values.Share.factor());
-            answer.add(new AssetPosition(a.getAccount(), sp, assets));
-        }
+            answer.add(new AssetPosition(new SecurityPosition(a), converter, date, monetaryAssets));
 
         return answer.stream();
->>>>>>> d377274a
     }
 }