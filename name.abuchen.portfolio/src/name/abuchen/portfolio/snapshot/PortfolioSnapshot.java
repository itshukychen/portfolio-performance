--- conflicted
+++ resolved
@@ -1,12 +1,6 @@
 package name.abuchen.portfolio.snapshot;
 
 import java.time.LocalDate;
-import java.util.ArrayList;
-<<<<<<< HEAD
-import java.util.HashMap;
-=======
-import java.util.Date;
->>>>>>> 4575ee4a
 import java.util.List;
 import java.util.Map;
 import java.util.stream.Collectors;
@@ -69,29 +63,9 @@
         referenceAccount.setCurrencyCode(converter.getTermCurrency());
         portfolio.setReferenceAccount(referenceAccount);
 
-<<<<<<< HEAD
-        Map<Security, SecurityPosition> securities = new HashMap<Security, SecurityPosition>();
-        for (PortfolioSnapshot snapshot : snapshots)
-        {
-            portfolio.addAllTransaction(snapshot.getSource().getTransactions());
-
-            for (SecurityPosition position : snapshot.getPositions())
-            {
-                SecurityPosition existing = securities.get(position.getSecurity());
-                if (existing == null)
-                    securities.put(position.getSecurity(), position);
-                else
-                    securities.put(position.getSecurity(), SecurityPosition.merge(existing, position));
-            }
-        }
-
-        return new PortfolioSnapshot(portfolio, snapshots.get(0).getCurrencyConverter(), snapshots.get(0).getTime(),
-                        new ArrayList<SecurityPosition>(securities.values()));
-=======
         snapshots.forEach(s -> portfolio.addAllTransaction(s.getSource().getTransactions()));
 
-        return create(portfolio, snapshots.get(0).getTime());
->>>>>>> 4575ee4a
+        return create(portfolio, snapshots.get(0).getCurrencyConverter(), snapshots.get(0).getTime());
     }
 
     // //////////////////////////////////////////////////////////////
