package name.abuchen.portfolio.model;

import java.io.File;
import java.io.FileInputStream;
import java.io.FileNotFoundException;
import java.io.FileOutputStream;
import java.io.IOException;
import java.io.InputStream;
import java.io.InputStreamReader;
import java.io.OutputStream;
import java.io.OutputStreamWriter;
import java.io.Reader;
import java.io.Writer;
import java.lang.reflect.Field;
import java.nio.ByteBuffer;
import java.nio.charset.StandardCharsets;
import java.security.AlgorithmParameters;
import java.security.GeneralSecurityException;
import java.security.NoSuchAlgorithmException;
import java.security.spec.InvalidKeySpecException;
import java.security.spec.KeySpec;
import java.text.MessageFormat;
import java.util.ArrayList;
import java.util.Arrays;
import java.util.Collections;
import java.util.Comparator;
import java.util.HashMap;
import java.util.List;
import java.util.Map;
import java.util.zip.ZipEntry;
import java.util.zip.ZipInputStream;
import java.util.zip.ZipOutputStream;

import javax.crypto.Cipher;
import javax.crypto.CipherInputStream;
import javax.crypto.CipherOutputStream;
import javax.crypto.SecretKey;
import javax.crypto.SecretKeyFactory;
import javax.crypto.spec.IvParameterSpec;
import javax.crypto.spec.PBEKeySpec;
import javax.crypto.spec.SecretKeySpec;

import name.abuchen.portfolio.Messages;
import name.abuchen.portfolio.model.Classification.Assignment;
import name.abuchen.portfolio.model.PortfolioTransaction.Type;
import name.abuchen.portfolio.money.CurrencyUnit;
import name.abuchen.portfolio.money.Money;
import name.abuchen.portfolio.money.Values;
import name.abuchen.portfolio.online.impl.YahooFinanceQuoteFeed;
import name.abuchen.portfolio.util.LocalDateConverter;
import name.abuchen.portfolio.util.ProgressMonitorInputStream;

import org.eclipse.core.runtime.IProgressMonitor;

import com.thoughtworks.xstream.XStream;
import com.thoughtworks.xstream.XStreamException;
import com.thoughtworks.xstream.converters.reflection.ReflectionConverter;
import com.thoughtworks.xstream.converters.reflection.ReflectionProvider;
import com.thoughtworks.xstream.mapper.Mapper;

@SuppressWarnings("deprecation")
public class ClientFactory
{
    private static class PortfolioTransactionConverter extends ReflectionConverter
    {
        public PortfolioTransactionConverter(Mapper mapper, ReflectionProvider reflectionProvider)
        {
            super(mapper, reflectionProvider);
        }

        @Override
        public boolean canConvert(@SuppressWarnings("rawtypes") Class type)
        {
            return type == PortfolioTransaction.class;
        }

        @Override
        protected boolean shouldUnmarshalField(Field field)
        {
            if ("fees".equals(field.getName()) || "taxes".equals(field.getName())) //$NON-NLS-1$ //$NON-NLS-2$
                return true;
            return super.shouldUnmarshalField(field);
        }

    }

    private static class XmlSerialization
    {
        public Client load(Reader input) throws IOException
        {
            try
            {
                Client client = (Client) xstream().fromXML(input);

                if (client.getVersion() > Client.CURRENT_VERSION)
                    throw new IOException(MessageFormat.format(Messages.MsgUnsupportedVersionClientFiled,
                                    client.getVersion()));

                upgradeModel(client);

                return client;
            }
            catch (XStreamException e)
            {
                throw new IOException(MessageFormat.format(Messages.MsgXMLFormatInvalid, e.getMessage()), e);
            }
        }

        void save(Client client, OutputStream output) throws IOException
        {
            Writer writer = new OutputStreamWriter(output, StandardCharsets.UTF_8);

            xstream().toXML(client, writer);

            writer.flush();
        }
    }

    private interface ClientPersister
    {
        Client load(InputStream input) throws IOException;

        void save(Client client, OutputStream output) throws IOException;
    }

    private static class PlainWriter implements ClientPersister
    {
        @Override
        public Client load(InputStream input) throws IOException
        {
            return new XmlSerialization().load(new InputStreamReader(input, StandardCharsets.UTF_8));
        }

        @Override
        public void save(Client client, OutputStream output) throws IOException
        {
            new XmlSerialization().save(client, output);
        }
    }

    private static class Decryptor implements ClientPersister
    {
        private static final byte[] SIGNATURE = new byte[] { 'P', 'O', 'R', 'T', 'F', 'O', 'L', 'I', 'O' };

        private static final byte[] SALT = new byte[] { 112, 67, 103, 107, -92, -125, -112, -95, //
                        -97, -114, 117, -56, -53, -69, -25, -28 };

        private static final String AES = "AES"; //$NON-NLS-1$
        private static final String CIPHER_ALGORITHM = "AES/CBC/PKCS5Padding"; //$NON-NLS-1$
        private static final String SECRET_KEY_ALGORITHM = "PBKDF2WithHmacSHA1"; //$NON-NLS-1$
        private static final int ITERATION_COUNT = 65536;
        private static final int IV_LENGTH = 16;

        private static final int AES128_KEYLENGTH = 128;
        private static final int AES256_KEYLENGTH = 256;

        private char[] password;
        private int keyLength;

        public Decryptor(String method, char[] password)
        {
            this.password = password;
            this.keyLength = "AES256".equals(method) ? AES256_KEYLENGTH : AES128_KEYLENGTH; //$NON-NLS-1$
        }

        @Override
        public Client load(final InputStream input) throws IOException
        {
            InputStream decrypted = null;

            try
            {
                // check signature
                byte[] signature = new byte[SIGNATURE.length];
                input.read(signature);
                if (!Arrays.equals(signature, SIGNATURE))
                    throw new IOException(Messages.MsgNotAPortflioFile);

                // read encryption method
                int method = input.read();
                this.keyLength = method == 1 ? AES256_KEYLENGTH : AES128_KEYLENGTH;

                // check if key length is supported
                if (!isKeyLengthSupported(this.keyLength))
                    throw new IOException(Messages.MsgKeyLengthNotSupported);

                // build secret key
                SecretKey secret = buildSecretKey();

                // read initialization vector
                byte[] iv = new byte[IV_LENGTH];
                input.read(iv);

                // build cipher and stream
                Cipher cipher = Cipher.getInstance(CIPHER_ALGORITHM);
                cipher.init(Cipher.DECRYPT_MODE, secret, new IvParameterSpec(iv));
                decrypted = new CipherInputStream(input, cipher);

                // read version information
                byte[] bytes = new byte[4];
                decrypted.read(bytes); // major version number
                int majorVersion = ByteBuffer.wrap(bytes).getInt();
                decrypted.read(bytes); // version number
                int version = ByteBuffer.wrap(bytes).getInt();

                if (majorVersion > Client.MAJOR_VERSION || version > Client.CURRENT_VERSION)
                    throw new IOException(MessageFormat.format(Messages.MsgUnsupportedVersionClientFiled, version));

                // wrap with zip input stream
                ZipInputStream zipin = new ZipInputStream(decrypted);
                zipin.getNextEntry();

                Client client = new XmlSerialization().load(new InputStreamReader(zipin, StandardCharsets.UTF_8));

                // save secret key for next save
                client.setSecret(secret);

                return client;
            }
            catch (GeneralSecurityException e)
            {
                throw new IOException(MessageFormat.format(Messages.MsgErrorDecrypting, e.getMessage()), e);
            }
            finally
            {
                try
                {
                    if (decrypted != null)
                        decrypted.close();
                }
                catch (IOException ignore)
                {
                    // starting with a later jdk 1.8.0 (for example 1.8.0_25), a
                    // javax.crypto.BadPaddingException
                    // "Given final block not properly padded" is thrown if the
                    // we do not read the complete stream
                }
            }
        }

        @Override
        public void save(Client client, final OutputStream output) throws IOException
        {
            try
            {
                // check if key length is supported
                if (!isKeyLengthSupported(this.keyLength))
                    throw new IOException(Messages.MsgKeyLengthNotSupported);

                // get or build secret key
                // if password is given, it is used (when the user chooses
                // "save as" from the menu)
                SecretKey secret = password != null ? buildSecretKey() : client.getSecret();
                if (secret == null)
                    throw new IOException(Messages.MsgPasswordMissing);

                // save secret key for next save
                client.setSecret(secret);

                // write signature
                output.write(SIGNATURE);

                // write method
                output.write(secret.getEncoded().length * 8 == AES256_KEYLENGTH ? 1 : 0);

                // build cipher and stream
                Cipher cipher = Cipher.getInstance(CIPHER_ALGORITHM);
                cipher.init(Cipher.ENCRYPT_MODE, secret);

                // write initialization vector
                AlgorithmParameters params = cipher.getParameters();
                byte[] iv = params.getParameterSpec(IvParameterSpec.class).getIV();
                output.write(iv);

                // encrypted stream
                OutputStream encrpyted = new CipherOutputStream(output, cipher);

                // write version information
                encrpyted.write(ByteBuffer.allocate(4).putInt(Client.MAJOR_VERSION).array());
                encrpyted.write(ByteBuffer.allocate(4).putInt(client.getVersion()).array());

                // wrap with zip output stream
                ZipOutputStream zipout = new ZipOutputStream(encrpyted);
                zipout.putNextEntry(new ZipEntry("data.xml")); //$NON-NLS-1$

                new XmlSerialization().save(client, zipout);

                zipout.closeEntry();
                zipout.flush();
                zipout.finish();
                output.flush();
            }
            catch (GeneralSecurityException e)
            {
                throw new IOException(MessageFormat.format(Messages.MsgErrorEncrypting, e.getMessage()), e);
            }
        }

        private SecretKey buildSecretKey() throws NoSuchAlgorithmException, InvalidKeySpecException
        {
            SecretKeyFactory factory = SecretKeyFactory.getInstance(SECRET_KEY_ALGORITHM);
            KeySpec spec = new PBEKeySpec(password, SALT, ITERATION_COUNT, keyLength);
            SecretKey tmp = factory.generateSecret(spec);
            return new SecretKeySpec(tmp.getEncoded(), AES);
        }
    }

    private static XStream xstream;

    public static boolean isEncrypted(File file)
    {
        return file.getName().endsWith(".portfolio"); //$NON-NLS-1$
    }

    public static boolean isKeyLengthSupported(int keyLength)
    {
        try
        {
            return keyLength <= Cipher.getMaxAllowedKeyLength(Decryptor.CIPHER_ALGORITHM);
        }
        catch (NoSuchAlgorithmException e)
        {
            throw new IllegalArgumentException(MessageFormat.format(Messages.MsgErrorEncrypting, e.getMessage()), e);
        }
    }

    public static Client load(File file, char[] password, IProgressMonitor monitor) throws IOException
    {
        if (isEncrypted(file) && password == null)
            throw new IOException(Messages.MsgPasswordMissing);

        InputStream input = null;

        try
        {
            // progress monitor
            long bytesTotal = file.length();
            int increment = (int) Math.min(bytesTotal / 20L, Integer.MAX_VALUE);
            monitor.beginTask(MessageFormat.format(Messages.MsgReadingFile, file.getName()), 20);
            input = new ProgressMonitorInputStream(new FileInputStream(file), increment, monitor);

            return buildPersister(file, null, password).load(input);
        }
        catch (FileNotFoundException e)
        {
            throw new IOException(MessageFormat.format(Messages.MsgFileNotFound, file.getAbsolutePath()), e);
        }
        finally
        {
            if (input != null)
                input.close();
        }
    }

    public static Client load(Reader input) throws IOException
    {
        try
        {
            return new XmlSerialization().load(input);
        }
        finally
        {
            if (input != null)
                input.close();
        }
    }

    public static Client load(InputStream input) throws IOException
    {
        return load(new InputStreamReader(input, StandardCharsets.UTF_8));
    }

    public static void save(final Client client, final File file, String method, char[] password) throws IOException
    {
        if (isEncrypted(file) && password == null && client.getSecret() == null)
            throw new IOException(Messages.MsgPasswordMissing);

        OutputStream output = null;

        try
        {
            output = new FileOutputStream(file);

            buildPersister(file, method, password).save(client, output);
        }
        finally
        {
            if (output != null)
                output.close();
        }
    }

    private static ClientPersister buildPersister(File file, String method, char[] password)
    {
        if (file != null && isEncrypted(file))
            return new Decryptor(method, password);
        else
            return new PlainWriter();
    }

    private static void upgradeModel(Client client)
    {
        client.doPostLoadInitialization();

        client.setFileVersionAfterRead(client.getVersion());

        switch (client.getVersion())
        {
            case 1:
                fixAssetClassTypes(client);
                addFeedAndExchange(client);
            case 2:
                addDecimalPlaces(client);
            case 3:
                // do nothing --> added industry classification
            case 4:
                for (Security s : client.getSecurities())
                    s.generateUUID();
            case 5:
                // do nothing --> save industry taxonomy in client
            case 6:
                // do nothing --> added WKN attribute to security
            case 7:
                // new portfolio transaction types:
                // DELIVERY_INBOUND, DELIVERY_OUTBOUND
                changePortfolioTransactionTypeToDelivery(client);
            case 8:
                // do nothing --> added 'retired' property to securities
            case 9:
                // do nothing --> added 'cross entries' to transactions
            case 10:
                generateUUIDs(client);
            case 11:
                // do nothing --> added 'properties' to client
            case 12:
                // added investment plans
                // added security on chart as benchmark *and* performance
                fixStoredBenchmarkChartConfigurations(client);
            case 13:
                // introduce arbitrary taxonomies
                addAssetClassesAsTaxonomy(client);
                addIndustryClassificationAsTaxonomy(client);
                addAssetAllocationAsTaxonomy(client);
                fixStoredClassificationChartConfiguration(client);
                setDeprecatedFieldsToNull(client);
            case 14:
                // added shares to track dividends per share
                assignSharesToDividendTransactions(client);
            case 15:
                // do nothing --> added 'isRetired' property to account
            case 16:
                // do nothing --> added 'feedURL' property to account
            case 17:
                // do nothing --> added notes attribute
            case 18:
                // do nothing --> added events (stock split) to securities
            case 19:
                // do nothing --> added attribute types
            case 20:
                // do nothing --> added note to investment plan
            case 21:
                // do nothing --> added taxes to portfolio transaction
            case 22:
                // do nothing --> added 'isRetired' property to portfolio
            case 23:
                // do nothing --> added 'latestFeed' and 'latestFeedURL'
                // property to security
            case 24:
                // do nothing --> added 'TAX_REFUND' as account transaction
            case 25:
                // incremented precision of shares to 6 digits after the decimal
                // sign
                incrementSharesPrecisionFromFiveToSixDigitsAfterDecimalSign(client);
            case 26:
                // do nothing --> added client settings
            case 27:
<<<<<<< HEAD
                // added currency support --> designate a default currency (user
                // will get a dialog to change)
                setAllCurrencies(client, CurrencyUnit.EUR);
                bumpUpCPIMonthValue(client);
                convertFeesAndTaxesToTransactionUnits(client);
=======
                // client settings include attribute types
                fixStoredChartConfigurationToSupportMultipleViews(client);
>>>>>>> f9b8a140
                client.setVersion(Client.CURRENT_VERSION);
                break;
            case Client.CURRENT_VERSION:
                break;
            default:
                break;
        }
    }

    private static void fixAssetClassTypes(Client client)
    {
        for (Security security : client.getSecurities())
        {
            if ("STOCK".equals(security.getType())) //$NON-NLS-1$
                security.setType("EQUITY"); //$NON-NLS-1$
            else if ("BOND".equals(security.getType())) //$NON-NLS-1$
                security.setType("DEBT"); //$NON-NLS-1$
        }
    }

    private static void addFeedAndExchange(Client client)
    {
        for (Security s : client.getSecurities())
            s.setFeed(YahooFinanceQuoteFeed.ID);
    }

    private static void addDecimalPlaces(Client client)
    {
        for (Portfolio p : client.getPortfolios())
            for (PortfolioTransaction t : p.getTransactions())
                t.setShares(t.getShares() * Values.Share.factor());
    }

    private static void changePortfolioTransactionTypeToDelivery(Client client)
    {
        for (Portfolio p : client.getPortfolios())
        {
            for (PortfolioTransaction t : p.getTransactions())
            {
                if (t.getType() == Type.TRANSFER_IN)
                    t.setType(Type.DELIVERY_INBOUND);
                else if (t.getType() == Type.TRANSFER_OUT)
                    t.setType(Type.DELIVERY_OUTBOUND);
            }
        }
    }

    private static void generateUUIDs(Client client)
    {
        for (Account a : client.getAccounts())
            a.generateUUID();
        for (Portfolio p : client.getPortfolios())
            p.generateUUID();
        for (Category c : client.getRootCategory().flatten())
            c.generateUUID();
    }

    @SuppressWarnings("nls")
    private static void fixStoredBenchmarkChartConfigurations(Client client)
    {
        // Until now, the performance chart was showing *only* the benchmark
        // series, not the actual performance series. Change keys as benchmark
        // values are prefixed with '[b]'

        replace(client, "PerformanceChartView-PICKER", //
                        "Security", "[b]Security", //
                        "ConsumerPriceIndex", "[b]ConsumerPriceIndex");
    }

    private static void addAssetClassesAsTaxonomy(Client client)
    {
        TaxonomyTemplate template = TaxonomyTemplate.byId("assetclasses"); //$NON-NLS-1$
        Taxonomy taxonomy = template.buildFromTemplate();
        taxonomy.setId("assetclasses"); //$NON-NLS-1$

        int rank = 1;

        Classification cash = taxonomy.getClassificationById("CASH"); //$NON-NLS-1$
        for (Account account : client.getAccounts())
        {
            Assignment assignment = new Assignment(account);
            assignment.setRank(rank++);
            cash.addAssignment(assignment);
        }

        for (Security security : client.getSecurities())
        {
            Classification classification = taxonomy.getClassificationById(security.getType());

            if (classification != null)
            {
                Assignment assignment = new Assignment(security);
                assignment.setRank(rank++);
                classification.addAssignment(assignment);
            }
        }

        client.addTaxonomy(taxonomy);
    }

    private static void addIndustryClassificationAsTaxonomy(Client client)
    {
        String oldIndustryId = client.getIndustryTaxonomy();

        Taxonomy taxonomy = null;

        if ("simple2level".equals(oldIndustryId)) //$NON-NLS-1$
            taxonomy = TaxonomyTemplate.byId(TaxonomyTemplate.INDUSTRY_SIMPLE2LEVEL).buildFromTemplate();
        else
            taxonomy = TaxonomyTemplate.byId(TaxonomyTemplate.INDUSTRY_GICS).buildFromTemplate();

        taxonomy.setId("industries"); //$NON-NLS-1$

        // add industry taxonomy only if at least one security has been assigned
        if (assignSecurities(client, taxonomy))
            client.addTaxonomy(taxonomy);
    }

    private static boolean assignSecurities(Client client, Taxonomy taxonomy)
    {
        boolean hasAssignments = false;

        int rank = 0;
        for (Security security : client.getSecurities())
        {
            Classification classification = taxonomy.getClassificationById(security.getIndustryClassification());

            if (classification != null)
            {
                Assignment assignment = new Assignment(security);
                assignment.setRank(rank++);
                classification.addAssignment(assignment);

                hasAssignments = true;
            }
        }

        return hasAssignments;
    }

    private static void addAssetAllocationAsTaxonomy(Client client)
    {
        Category category = client.getRootCategory();

        Taxonomy taxonomy = new Taxonomy("assetallocation", Messages.LabelAssetAllocation); //$NON-NLS-1$
        Classification root = new Classification(category.getUUID(), Messages.LabelAssetAllocation);
        taxonomy.setRootNode(root);

        buildTree(root, category);

        root.assignRandomColors();

        client.addTaxonomy(taxonomy);
    }

    private static void buildTree(Classification node, Category category)
    {
        int rank = 0;

        for (Category child : category.getChildren())
        {
            Classification classification = new Classification(node, child.getUUID(), child.getName());
            classification.setWeight(child.getPercentage() * Values.Weight.factor());
            classification.setRank(rank++);
            node.addChild(classification);

            buildTree(classification, child);
        }

        for (Object element : category.getElements())
        {
            Assignment assignment = element instanceof Account ? new Assignment((Account) element) : new Assignment(
                            (Security) element);
            assignment.setRank(rank++);

            node.addAssignment(assignment);
        }
    }

    @SuppressWarnings("nls")
    private static void fixStoredClassificationChartConfiguration(Client client)
    {
        String name = Classification.class.getSimpleName();
        replace(client, "PerformanceChartView-PICKER", //
                        "AssetClass", name, //
                        "Category", name);

        replace(client, "StatementOfAssetsHistoryView-PICKER", //
                        "AssetClass", name, //
                        "Category", name);
    }

    private static void replace(Client client, String property, String... replacements)
    {
        if (replacements.length % 2 != 0)
            throw new UnsupportedOperationException();

        String value = client.getProperty(property);
        if (value != null)
            replaceAll(client, property, value, replacements);

        int index = 0;
        while (true)
        {
            String key = property + '$' + index;
            value = client.getProperty(key);
            if (value != null)
                replaceAll(client, key, value, replacements);
            else
                break;

            index++;
        }
    }

    private static void replaceAll(Client client, String key, String value, String[] replacements)
    {
        String newValue = value;
        for (int ii = 0; ii < replacements.length; ii += 2)
            newValue = newValue.replaceAll(replacements[ii], replacements[ii + 1]);
        client.setProperty(key, newValue);
    }

    private static void setDeprecatedFieldsToNull(Client client)
    {
        client.setRootCategory(null);
        client.setIndustryTaxonomy(null);

        for (Security security : client.getSecurities())
        {
            security.setIndustryClassification(null);
            security.setType(null);
        }
    }

    private static void assignSharesToDividendTransactions(Client client)
    {
        for (Security security : client.getSecurities())
        {
            List<TransactionPair<?>> transactions = security.getTransactions(client);

            // sort by date of transaction
            Collections.sort(transactions, new Comparator<TransactionPair<?>>()
            {
                @Override
                public int compare(TransactionPair<?> one, TransactionPair<?> two)
                {
                    return one.getTransaction().getDate().compareTo(two.getTransaction().getDate());
                }
            });

            // count and assign number of shares by account
            Map<Account, Long> account2shares = new HashMap<Account, Long>();
            for (TransactionPair<? extends Transaction> t : transactions)
            {
                if (t.getTransaction() instanceof AccountTransaction)
                {
                    AccountTransaction accountTransaction = (AccountTransaction) t.getTransaction();

                    switch (accountTransaction.getType())
                    {
                        case DIVIDENDS:
                        case INTEREST:
                            Long shares = account2shares.get(t.getOwner());
                            accountTransaction.setShares(shares != null ? shares : 0);
                            break;
                        default:
                    }
                }
                else if (t.getTransaction() instanceof PortfolioTransaction)
                {
                    PortfolioTransaction portfolioTransaction = (PortfolioTransaction) t.getTransaction();

                    // determine account: if it exists, take the cross entry;
                    // otherwise the reference account
                    Account account = null;
                    switch (portfolioTransaction.getType())
                    {
                        case BUY:
                        case SELL:
                            if (portfolioTransaction.getCrossEntry() != null)
                                account = (Account) portfolioTransaction.getCrossEntry().getCrossOwner(
                                                portfolioTransaction);
                        case TRANSFER_IN:
                        case TRANSFER_OUT:
                        default:
                            if (account == null)
                                account = ((Portfolio) t.getOwner()).getReferenceAccount();
                    }

                    long delta = 0;
                    switch (portfolioTransaction.getType())
                    {
                        case BUY:
                        case TRANSFER_IN:
                            delta = portfolioTransaction.getShares();
                            break;
                        case SELL:
                        case TRANSFER_OUT:
                            delta = -portfolioTransaction.getShares();
                            break;
                        default:
                            break;
                    }

                    Long shares = account2shares.get(account);
                    account2shares.put(account, shares != null ? shares + delta : delta);
                }
            }
        }
    }

<<<<<<< HEAD
    private static void incrementSharesPrecisionFromFiveToSixDigitsAfterDecimalSign(Client client)
    {
        for (Portfolio portfolio : client.getPortfolios())
            for (PortfolioTransaction portfolioTransaction : portfolio.getTransactions())
                portfolioTransaction.setShares(portfolioTransaction.getShares() * 10);
        for (Account account : client.getAccounts())
            for (AccountTransaction accountTransaction : account.getTransactions())
                accountTransaction.setShares(accountTransaction.getShares() * 10);
    }

    /**
     * Previously, January had the index 0 (in line with java.util.Date). Bump
     * it up by one since we are using new Java 8 Time API.
     */
    private static void bumpUpCPIMonthValue(Client client)
    {
        for (ConsumerPriceIndex i : client.getConsumerPriceIndices())
            i.setMonth(i.getMonth() + 1);
    }

    /**
     * Sets all currency codes of accounts, securities, and transactions to the
     * given currency code.
     */
    public static void setAllCurrencies(Client client, String currencyCode)
    {
        client.setBaseCurrency(currencyCode);
        client.getAccounts().stream().forEach(a -> a.setCurrencyCode(currencyCode));
        client.getSecurities().stream().forEach(s -> s.setCurrencyCode(currencyCode));

        client.getAccounts().stream().flatMap(a -> a.getTransactions().stream())
                        .forEach(t -> t.setCurrencyCode(currencyCode));
        client.getPortfolios().stream().flatMap(p -> p.getTransactions().stream())
                        .forEach(t -> t.setCurrencyCode(currencyCode));
    }

    private static void convertFeesAndTaxesToTransactionUnits(Client client)
    {
        for (Portfolio p : client.getPortfolios())
        {
            for (PortfolioTransaction t : p.getTransactions())
            {
                long fees = t.fees;
                if (fees != 0)
                    t.addUnit(new Transaction.Unit(Transaction.Unit.Type.FEE, Money.of(t.getCurrencyCode(), fees)));
                t.fees = 0;

                long taxes = t.taxes;
                if (taxes != 0)
                    t.addUnit(new Transaction.Unit(Transaction.Unit.Type.TAX, Money.of(t.getCurrencyCode(), taxes)));
                t.taxes = 0;
            }
=======
    private static void fixStoredChartConfigurationToSupportMultipleViews(Client client)
    {
        @SuppressWarnings("nls")
        String[] charts = new String[] { "name.abuchen.portfolio.ui.views.DividendsPerformanceView",
                        "name.abuchen.portfolio.ui.views.StatementOfAssetsViewer",
                        "name.abuchen.portfolio.ui.views.SecuritiesTable", //
                        "PerformanceChartView-PICKER", //
                        "StatementOfAssetsHistoryView-PICKER", //
                        "ReturnsVolatilityChartView-PICKER" };

        for (String chart : charts)
        {
            String config = client.removeProperty(chart);
            if (config == null) // if other values exist, they are in order
                continue;

            List<String> values = new ArrayList<>();
            values.add("Standard:=" + config); //$NON-NLS-1$

            int index = 0;
            config = client.getProperty(chart + '$' + index);
            while (config != null)
            {
                values.add(config);
                index++;
                config = client.getProperty(chart + '$' + index);
            }

            index = 0;
            for (String va : values)
                client.setProperty(chart + '$' + index++, va);
>>>>>>> f9b8a140
        }
    }

    @SuppressWarnings("nls")
    private static XStream xstream()
    {
        if (xstream == null)
        {
            synchronized (ClientFactory.class)
            {
                if (xstream == null)
                {
                    xstream = new XStream();

                    xstream.setClassLoader(ClientFactory.class.getClassLoader());

                    xstream.registerConverter(new LocalDateConverter());
<<<<<<< HEAD
                    xstream.registerConverter(new PortfolioTransactionConverter(xstream.getMapper(), xstream
                                    .getReflectionProvider()));

                    xstream.useAttributeFor(Money.class, "amount");
                    xstream.useAttributeFor(Money.class, "currencyCode");
                    xstream.aliasAttribute(Money.class, "currencyCode", "currency");
=======
>>>>>>> f9b8a140

                    xstream.alias("account", Account.class);
                    xstream.alias("client", Client.class);
                    xstream.alias("settings", ClientSettings.class);
                    xstream.alias("bookmark", Bookmark.class);
                    xstream.alias("portfolio", Portfolio.class);
                    xstream.alias("unit", Transaction.Unit.class);
                    xstream.useAttributeFor(Transaction.Unit.class, "type");
                    xstream.alias("account-transaction", AccountTransaction.class);
                    xstream.alias("portfolio-transaction", PortfolioTransaction.class);
                    xstream.alias("security", Security.class);
                    xstream.alias("latest", LatestSecurityPrice.class);
                    xstream.alias("category", Category.class);
                    xstream.alias("watchlist", Watchlist.class);
                    xstream.alias("investment-plan", InvestmentPlan.class);
                    xstream.alias("attribute-type", AttributeType.class);

                    xstream.alias("price", SecurityPrice.class);
                    xstream.useAttributeFor(SecurityPrice.class, "time");
                    xstream.aliasField("t", SecurityPrice.class, "time");
                    xstream.useAttributeFor(SecurityPrice.class, "value");
                    xstream.aliasField("v", SecurityPrice.class, "value");

                    xstream.alias("cpi", ConsumerPriceIndex.class);
                    xstream.useAttributeFor(ConsumerPriceIndex.class, "year");
                    xstream.aliasField("y", ConsumerPriceIndex.class, "year");
                    xstream.useAttributeFor(ConsumerPriceIndex.class, "month");
                    xstream.aliasField("m", ConsumerPriceIndex.class, "month");
                    xstream.useAttributeFor(ConsumerPriceIndex.class, "index");
                    xstream.aliasField("i", ConsumerPriceIndex.class, "index");

                    xstream.alias("buysell", BuySellEntry.class);
                    xstream.alias("account-transfer", AccountTransferEntry.class);
                    xstream.alias("portfolio-transfer", PortfolioTransferEntry.class);

                    xstream.alias("taxonomy", Taxonomy.class);
                    xstream.alias("classification", Classification.class);
                    xstream.alias("assignment", Assignment.class);

                    xstream.alias("event", SecurityEvent.class);
                }
            }
        }
        return xstream;
    }
}<|MERGE_RESOLUTION|>--- conflicted
+++ resolved
@@ -474,16 +474,15 @@
             case 26:
                 // do nothing --> added client settings
             case 27:
-<<<<<<< HEAD
+                // client settings include attribute types
+                fixStoredChartConfigurationToSupportMultipleViews(client);
+            case 28:
                 // added currency support --> designate a default currency (user
                 // will get a dialog to change)
                 setAllCurrencies(client, CurrencyUnit.EUR);
                 bumpUpCPIMonthValue(client);
                 convertFeesAndTaxesToTransactionUnits(client);
-=======
-                // client settings include attribute types
-                fixStoredChartConfigurationToSupportMultipleViews(client);
->>>>>>> f9b8a140
+
                 client.setVersion(Client.CURRENT_VERSION);
                 break;
             case Client.CURRENT_VERSION:
@@ -796,7 +795,6 @@
         }
     }
 
-<<<<<<< HEAD
     private static void incrementSharesPrecisionFromFiveToSixDigitsAfterDecimalSign(Client client)
     {
         for (Portfolio portfolio : client.getPortfolios())
@@ -807,49 +805,6 @@
                 accountTransaction.setShares(accountTransaction.getShares() * 10);
     }
 
-    /**
-     * Previously, January had the index 0 (in line with java.util.Date). Bump
-     * it up by one since we are using new Java 8 Time API.
-     */
-    private static void bumpUpCPIMonthValue(Client client)
-    {
-        for (ConsumerPriceIndex i : client.getConsumerPriceIndices())
-            i.setMonth(i.getMonth() + 1);
-    }
-
-    /**
-     * Sets all currency codes of accounts, securities, and transactions to the
-     * given currency code.
-     */
-    public static void setAllCurrencies(Client client, String currencyCode)
-    {
-        client.setBaseCurrency(currencyCode);
-        client.getAccounts().stream().forEach(a -> a.setCurrencyCode(currencyCode));
-        client.getSecurities().stream().forEach(s -> s.setCurrencyCode(currencyCode));
-
-        client.getAccounts().stream().flatMap(a -> a.getTransactions().stream())
-                        .forEach(t -> t.setCurrencyCode(currencyCode));
-        client.getPortfolios().stream().flatMap(p -> p.getTransactions().stream())
-                        .forEach(t -> t.setCurrencyCode(currencyCode));
-    }
-
-    private static void convertFeesAndTaxesToTransactionUnits(Client client)
-    {
-        for (Portfolio p : client.getPortfolios())
-        {
-            for (PortfolioTransaction t : p.getTransactions())
-            {
-                long fees = t.fees;
-                if (fees != 0)
-                    t.addUnit(new Transaction.Unit(Transaction.Unit.Type.FEE, Money.of(t.getCurrencyCode(), fees)));
-                t.fees = 0;
-
-                long taxes = t.taxes;
-                if (taxes != 0)
-                    t.addUnit(new Transaction.Unit(Transaction.Unit.Type.TAX, Money.of(t.getCurrencyCode(), taxes)));
-                t.taxes = 0;
-            }
-=======
     private static void fixStoredChartConfigurationToSupportMultipleViews(Client client)
     {
         @SuppressWarnings("nls")
@@ -881,7 +836,51 @@
             index = 0;
             for (String va : values)
                 client.setProperty(chart + '$' + index++, va);
->>>>>>> f9b8a140
+        }
+    }
+
+    /**
+     * Previously, January had the index 0 (in line with java.util.Date). Bump
+     * it up by one since we are using new Java 8 Time API.
+     */
+    private static void bumpUpCPIMonthValue(Client client)
+    {
+        for (ConsumerPriceIndex i : client.getConsumerPriceIndices())
+            i.setMonth(i.getMonth() + 1);
+    }
+
+    /**
+     * Sets all currency codes of accounts, securities, and transactions to the
+     * given currency code.
+     */
+    public static void setAllCurrencies(Client client, String currencyCode)
+    {
+        client.setBaseCurrency(currencyCode);
+        client.getAccounts().stream().forEach(a -> a.setCurrencyCode(currencyCode));
+        client.getSecurities().stream().forEach(s -> s.setCurrencyCode(currencyCode));
+
+        client.getAccounts().stream().flatMap(a -> a.getTransactions().stream())
+                        .forEach(t -> t.setCurrencyCode(currencyCode));
+        client.getPortfolios().stream().flatMap(p -> p.getTransactions().stream())
+                        .forEach(t -> t.setCurrencyCode(currencyCode));
+    }
+
+    private static void convertFeesAndTaxesToTransactionUnits(Client client)
+    {
+        for (Portfolio p : client.getPortfolios())
+        {
+            for (PortfolioTransaction t : p.getTransactions())
+            {
+                long fees = t.fees;
+                if (fees != 0)
+                    t.addUnit(new Transaction.Unit(Transaction.Unit.Type.FEE, Money.of(t.getCurrencyCode(), fees)));
+                t.fees = 0;
+
+                long taxes = t.taxes;
+                if (taxes != 0)
+                    t.addUnit(new Transaction.Unit(Transaction.Unit.Type.TAX, Money.of(t.getCurrencyCode(), taxes)));
+                t.taxes = 0;
+            }
         }
     }
 
@@ -899,15 +898,12 @@
                     xstream.setClassLoader(ClientFactory.class.getClassLoader());
 
                     xstream.registerConverter(new LocalDateConverter());
-<<<<<<< HEAD
                     xstream.registerConverter(new PortfolioTransactionConverter(xstream.getMapper(), xstream
                                     .getReflectionProvider()));
 
                     xstream.useAttributeFor(Money.class, "amount");
                     xstream.useAttributeFor(Money.class, "currencyCode");
                     xstream.aliasAttribute(Money.class, "currencyCode", "currency");
-=======
->>>>>>> f9b8a140
 
                     xstream.alias("account", Account.class);
                     xstream.alias("client", Client.class);
