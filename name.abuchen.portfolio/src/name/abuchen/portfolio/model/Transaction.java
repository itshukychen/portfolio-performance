--- conflicted
+++ resolved
@@ -1,11 +1,13 @@
 package name.abuchen.portfolio.model;
 
+import java.io.Serializable;
+import java.util.Collections;
+import java.util.Comparator;
 import java.util.Date;
+import java.util.List;
 
 public abstract class Transaction
 {
-<<<<<<< HEAD
-=======
     public static final class ByDate implements Comparator<Transaction>, Serializable
     {
         private static final long serialVersionUID = 1L;
@@ -17,7 +19,6 @@
         }
     }
 
->>>>>>> 5e4521ec
     private Date date;
     private Security security;
     private CrossEntry crossEntry;
@@ -63,20 +64,9 @@
 
     public abstract long getAmount();
 
-<<<<<<< HEAD
-    @Override
-    public int compareTo(Transaction o)
-    {
-        if (date == null)
-            return -1;
-        if (o.date == null)
-            return 1;
-        return date.compareTo(o.date);
-=======
     public static final <E extends Transaction> List<E> sortByDate(List<E> transactions)
     {
         Collections.sort(transactions, new ByDate());
         return transactions;
->>>>>>> 5e4521ec
     }
 }