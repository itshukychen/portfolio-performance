package name.abuchen.portfolio.model;

import java.util.Date;

import name.abuchen.portfolio.model.PortfolioTransaction.Type;

public class BuySellEntry implements CrossEntry, Annotated
{
    private Portfolio portfolio;
    private PortfolioTransaction portfolioTransaction;
    private Account account;
    private AccountTransaction accountTransaction;

    public BuySellEntry()
    {
        this(null, null);
    }

    public BuySellEntry(Portfolio portfolio, Account account)
    {
        this.portfolio = portfolio;
        this.portfolioTransaction = new PortfolioTransaction();
        this.portfolioTransaction.setCrossEntry(this);

        this.account = account;
        this.accountTransaction = new AccountTransaction();
        this.accountTransaction.setCrossEntry(this);
    }

    public void setPortfolio(Portfolio portfolio)
    {
        this.portfolio = portfolio;
    }

    public void setAccount(Account account)
    {
        this.account = account;
    }

    public void setDate(Date date)
    {
        this.portfolioTransaction.setDate(date);
        this.accountTransaction.setDate(date);
    }

    public void setType(Type type)
    {
        this.portfolioTransaction.setType(type);
        this.accountTransaction.setType(AccountTransaction.Type.valueOf(type.name()));
    }

    public void setSecurity(Security security)
    {
        this.portfolioTransaction.setSecurity(security);
        this.accountTransaction.setSecurity(security);
    }

    public void setShares(long shares)
    {
        this.portfolioTransaction.setShares(shares);
    }

    public void setAmount(long amount)
    {
        this.portfolioTransaction.setAmount(amount);
        this.accountTransaction.setAmount(amount);
    }

    public void setCurrencyCode(String currencyCode)
    {
        this.portfolioTransaction.setCurrencyCode(currencyCode);
        this.accountTransaction.setCurrencyCode(currencyCode);
    }

    public void setFees(long fees)
    {
        this.portfolioTransaction.setFees(fees);
    }

    public void setTaxes(long taxes)
    {
        this.portfolioTransaction.setTaxes(taxes);
    }

<<<<<<< HEAD
    public void setNote(String note)
    {
        this.portfolioTransaction.setNote(note);
        this.accountTransaction.setNote(note);
    }

    public void setForex(ForexData forex)
    {
        portfolioTransaction.setForex(forex);
        accountTransaction.setForex(forex);
=======
    @Override
    public String getNote()
    {
        return this.portfolioTransaction.getNote();
    }

    @Override
    public void setNote(String note)
    {
        this.portfolioTransaction.setNote(note);
        this.accountTransaction.setNote(note);
>>>>>>> d377274a
    }

    public void insert()
    {
        portfolio.addTransaction(portfolioTransaction);
        account.addTransaction(accountTransaction);
    }

    @Override
    public void updateFrom(Transaction t)
    {
        if (t == accountTransaction)
        {
            portfolioTransaction.setDate(accountTransaction.getDate());
            portfolioTransaction.setSecurity(accountTransaction.getSecurity());
            portfolioTransaction.setAmount(accountTransaction.getAmount());
            portfolioTransaction.setType(PortfolioTransaction.Type.valueOf(accountTransaction.getType().name()));
            portfolioTransaction.setNote(accountTransaction.getNote());
        }
        else if (t == portfolioTransaction)
        {
            accountTransaction.setDate(portfolioTransaction.getDate());
            accountTransaction.setSecurity(portfolioTransaction.getSecurity());
            accountTransaction.setAmount(portfolioTransaction.getAmount());
            accountTransaction.setType(AccountTransaction.Type.valueOf(portfolioTransaction.getType().name()));
            accountTransaction.setNote(portfolioTransaction.getNote());
        }
        else
        {
            throw new UnsupportedOperationException();
        }
    }

    @Override
    public TransactionOwner<? extends Transaction> getEntity(Transaction t)
    {
        if (t.equals(portfolioTransaction))
            return portfolio;
        else if (t.equals(accountTransaction))
            return account;
        else
            throw new UnsupportedOperationException();

    }

    @Override
    public Transaction getCrossTransaction(Transaction t)
    {
        if (t.equals(portfolioTransaction))
            return accountTransaction;
        else if (t.equals(accountTransaction))
            return portfolioTransaction;
        else
            throw new UnsupportedOperationException();
    }

    @Override
    public TransactionOwner<? extends Transaction> getCrossEntity(Transaction t)
    {
        if (t.equals(portfolioTransaction))
            return account;
        else if (t.equals(accountTransaction))
            return portfolio;
        else
            throw new UnsupportedOperationException();
    }

    public PortfolioTransaction getPortfolioTransaction()
    {
        return portfolioTransaction;
    }

    public AccountTransaction getAccountTransaction()
    {
        return accountTransaction;
    }
}<|MERGE_RESOLUTION|>--- conflicted
+++ resolved
@@ -82,18 +82,12 @@
         this.portfolioTransaction.setTaxes(taxes);
     }
 
-<<<<<<< HEAD
-    public void setNote(String note)
-    {
-        this.portfolioTransaction.setNote(note);
-        this.accountTransaction.setNote(note);
-    }
-
     public void setForex(ForexData forex)
     {
         portfolioTransaction.setForex(forex);
         accountTransaction.setForex(forex);
-=======
+    }
+
     @Override
     public String getNote()
     {
@@ -105,7 +99,6 @@
     {
         this.portfolioTransaction.setNote(note);
         this.accountTransaction.setNote(note);
->>>>>>> d377274a
     }
 
     public void insert()
