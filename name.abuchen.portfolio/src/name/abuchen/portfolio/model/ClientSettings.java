package name.abuchen.portfolio.model;

import java.util.ArrayList;
import java.util.List;
import java.util.stream.Stream;

import name.abuchen.portfolio.Messages;
import name.abuchen.portfolio.model.AttributeType.AmountPlainConverter;
import name.abuchen.portfolio.model.AttributeType.PercentPlainConverter;
import name.abuchen.portfolio.model.AttributeType.StringConverter;

public class ClientSettings
{
    private List<Bookmark> bookmarks;
    private List<AttributeType> attributeTypes;

    public ClientSettings()
    {
        doPostLoadInitialization();
    }

    public void doPostLoadInitialization()
    {
<<<<<<< HEAD
        bookmarks.add(new Bookmark("Yahoo Finance", //$NON-NLS-1$
                        "http://de.finance.yahoo.com/q?s={tickerSymbol}")); //$NON-NLS-1$
        bookmarks.add(new Bookmark("OnVista", //$NON-NLS-1$
                        "http://www.onvista.de/suche.html?SEARCH_VALUE={isin}&SELECTED_TOOL=ALL_TOOLS")); //$NON-NLS-1$
=======
        if (bookmarks == null)
        {
            this.bookmarks = new ArrayList<Bookmark>();
            addDefaultBookmarks();
        }

        if (attributeTypes == null)
        {
            this.attributeTypes = new ArrayList<AttributeType>();
            addDefaultAttributeTypes();
        }
    }

    private void addDefaultBookmarks()
    {
        bookmarks.add(new Bookmark("Yahoo Finance", "http://de.finance.yahoo.com/q?s={tickerSymbol}")); //$NON-NLS-1$ //$NON-NLS-2$
        bookmarks.add(new Bookmark(
                        "OnVista", "http://www.onvista.de/suche.html?SEARCH_VALUE={isin}&SELECTED_TOOL=ALL_TOOLS")); //$NON-NLS-1$ //$NON-NLS-2$
>>>>>>> f9b8a140
        bookmarks.add(new Bookmark("Finanzen.net", //$NON-NLS-1$
                        "http://www.finanzen.net/suchergebnis.asp?frmAktiensucheTextfeld={isin}")); //$NON-NLS-1$
        bookmarks.add(new Bookmark("finanztreff.de", //$NON-NLS-1$
                        "http://www.finanztreff.de/kurse_einzelkurs_suche.htn?suchbegriff={isin}")); //$NON-NLS-1$
        bookmarks.add(new Bookmark("Ariva.de Fundamentaldaten", //$NON-NLS-1$
                        "http://www.ariva.de/{isin}/bilanz-guv")); //$NON-NLS-1$
        bookmarks.add(new Bookmark("justETF", //$NON-NLS-1$
                        "https://www.justetf.com/de/etf-profile.html?isin={isin}")); //$NON-NLS-1$
        bookmarks.add(new Bookmark("fondsweb.de", //$NON-NLS-1$
                        "http://www.fondsweb.de/{isin}")); //$NON-NLS-1$
        bookmarks.add(new Bookmark("Morningstar.de", //$NON-NLS-1$
                        "http://www.morningstar.de/de/funds/SecuritySearchResults.aspx?type=ALL&search={isin}")); //$NON-NLS-1$
        bookmarks.add(new Bookmark(
                        "maxblue Kauforder", //$NON-NLS-1$
                        "https://meine.deutsche-bank.de/trxm/db/init.do" //$NON-NLS-1$
                                        + "?style=mb&style=mb&login=br24order&action=PurchaseSecurity2And3Steps&wknOrIsin={isin}")); //$NON-NLS-1$         
    }

    private void addDefaultAttributeTypes()
    {
        AttributeType ter = new AttributeType("ter"); //$NON-NLS-1$
        ter.setName(Messages.AttributesTERName);
        ter.setColumnLabel(Messages.AttributesTERColumn);
        ter.setTarget(Security.class);
        ter.setType(Double.class);
        ter.setConverter(PercentPlainConverter.class);
        attributeTypes.add(ter);

        AttributeType aum = new AttributeType("aum"); //$NON-NLS-1$
        aum.setName(Messages.AttributesAUMName);
        aum.setColumnLabel(Messages.AttributesAUMColumn);
        aum.setTarget(Security.class);
        aum.setType(Long.class);
        aum.setConverter(AmountPlainConverter.class);
        attributeTypes.add(aum);

        AttributeType vendor = new AttributeType("vendor"); //$NON-NLS-1$
        vendor.setName(Messages.AttributesVendorName);
        vendor.setColumnLabel(Messages.AttributesVendorColumn);
        vendor.setTarget(Security.class);
        vendor.setType(String.class);
        vendor.setConverter(StringConverter.class);
        attributeTypes.add(vendor);

        AttributeType fee = new AttributeType("acquisitionFee"); //$NON-NLS-1$
        fee.setName(Messages.AttributesAcquisitionFeeName);
        fee.setColumnLabel(Messages.AttributesAcquisitionFeeColumn);
        fee.setTarget(Security.class);
        fee.setType(Double.class);
        fee.setConverter(PercentPlainConverter.class);
        attributeTypes.add(fee);
    }

    public List<Bookmark> getBookmarks()
    {
        return bookmarks;
    }

    public boolean removeBookmark(Bookmark bookmark)
    {
        return bookmarks.remove(bookmark);
    }

    public void insertBookmark(Bookmark before, Bookmark bookmark)
    {
        if (before == null)
            bookmarks.add(bookmark);
        else
            bookmarks.add(bookmarks.indexOf(before), bookmark);
    }

    public void insertBookmark(int index, Bookmark bookmark)
    {
        bookmarks.add(index, bookmark);
    }

    public void insertBookmarkAfter(Bookmark after, Bookmark bookmark)
    {
        if (after == null)
            bookmarks.add(bookmark);
        else
            bookmarks.add(bookmarks.indexOf(after) + 1, bookmark);
    }

    public Stream<AttributeType> getAttributeTypes()
    {
        return attributeTypes.stream();
    }

    public void removeAttributeType(AttributeType type)
    {
        attributeTypes.remove(type);
    }

    public void addAttributeType(AttributeType type)
    {
        attributeTypes.add(type);
    }

    public void addAttributeType(int index, AttributeType type)
    {
        attributeTypes.add(index, type);
    }
}<|MERGE_RESOLUTION|>--- conflicted
+++ resolved
@@ -21,12 +21,6 @@
 
     public void doPostLoadInitialization()
     {
-<<<<<<< HEAD
-        bookmarks.add(new Bookmark("Yahoo Finance", //$NON-NLS-1$
-                        "http://de.finance.yahoo.com/q?s={tickerSymbol}")); //$NON-NLS-1$
-        bookmarks.add(new Bookmark("OnVista", //$NON-NLS-1$
-                        "http://www.onvista.de/suche.html?SEARCH_VALUE={isin}&SELECTED_TOOL=ALL_TOOLS")); //$NON-NLS-1$
-=======
         if (bookmarks == null)
         {
             this.bookmarks = new ArrayList<Bookmark>();
@@ -42,10 +36,10 @@
 
     private void addDefaultBookmarks()
     {
-        bookmarks.add(new Bookmark("Yahoo Finance", "http://de.finance.yahoo.com/q?s={tickerSymbol}")); //$NON-NLS-1$ //$NON-NLS-2$
-        bookmarks.add(new Bookmark(
-                        "OnVista", "http://www.onvista.de/suche.html?SEARCH_VALUE={isin}&SELECTED_TOOL=ALL_TOOLS")); //$NON-NLS-1$ //$NON-NLS-2$
->>>>>>> f9b8a140
+        bookmarks.add(new Bookmark("Yahoo Finance", //$NON-NLS-1$
+                        "http://de.finance.yahoo.com/q?s={tickerSymbol}")); //$NON-NLS-1$
+        bookmarks.add(new Bookmark("OnVista", //$NON-NLS-1$
+                        "http://www.onvista.de/suche.html?SEARCH_VALUE={isin}&SELECTED_TOOL=ALL_TOOLS")); //$NON-NLS-1$
         bookmarks.add(new Bookmark("Finanzen.net", //$NON-NLS-1$
                         "http://www.finanzen.net/suchergebnis.asp?frmAktiensucheTextfeld={isin}")); //$NON-NLS-1$
         bookmarks.add(new Bookmark("finanztreff.de", //$NON-NLS-1$
