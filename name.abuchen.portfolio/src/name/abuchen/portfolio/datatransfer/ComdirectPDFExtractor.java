package name.abuchen.portfolio.datatransfer;

import java.io.IOException;
<<<<<<< HEAD
import java.text.MessageFormat;
import java.text.NumberFormat;
import java.text.ParseException;
import java.time.LocalDate;
import java.time.format.DateTimeFormatter;
import java.time.format.DateTimeParseException;
import java.util.ArrayList;
import java.util.Collections;
import java.util.List;
import java.util.Locale;
import java.util.StringJoiner;
import java.util.regex.Matcher;
import java.util.regex.Pattern;

import org.apache.pdfbox.pdmodel.PDDocument;
import org.apache.pdfbox.util.PDFTextStripper;

import name.abuchen.portfolio.Messages;
=======

import name.abuchen.portfolio.datatransfer.PDFParser.Block;
import name.abuchen.portfolio.datatransfer.PDFParser.DocumentType;
import name.abuchen.portfolio.datatransfer.PDFParser.Transaction;
>>>>>>> 4575ee4a
import name.abuchen.portfolio.model.AccountTransaction;
import name.abuchen.portfolio.model.BuySellEntry;
import name.abuchen.portfolio.model.Client;
import name.abuchen.portfolio.model.PortfolioTransaction;
<<<<<<< HEAD
import name.abuchen.portfolio.model.Security;
import name.abuchen.portfolio.model.Transaction.Unit;
import name.abuchen.portfolio.money.CurrencyUnit;
import name.abuchen.portfolio.money.Money;
import name.abuchen.portfolio.money.Values;
import name.abuchen.portfolio.online.QuoteFeed;

public class ComdirectPDFExtractor implements Extractor
{

    private PDFTextStripper stripper;
    private DateTimeFormatter df;
    private Pattern isinPattern;
    private Matcher isinMatcher;
    private NumberFormat format;
    private List<Security> allSecurities;

    public ComdirectPDFExtractor(Client client) throws IOException
    {
        // Parsing formats rely on german style PDFs
        df = DateTimeFormatter.ofPattern("dd.MM.yyyy"); //$NON-NLS-1$
        format = NumberFormat.getInstance(Locale.GERMANY);
=======

public class ComdirectPDFExtractor extends AbstractPDFExtractor
{
    public ComdirectPDFExtractor(Client client) throws IOException
    {
        super(client);
>>>>>>> 4575ee4a

        addBankIdentifier("comdirect bank"); //$NON-NLS-1$

        addBuyTransaction();
        addDividendTransaction();
        addSellTransaction();
    }

    @SuppressWarnings("nls")
    private void addBuyTransaction()
    {
        DocumentType type = new DocumentType("Wertpapierkauf");
        this.addDocumentTyp(type);

        Block block = new Block("Wertpapierkauf *");
        type.addBlock(block);
        block.set(new Transaction<BuySellEntry>()

        .subject(() -> {
            BuySellEntry entry = new BuySellEntry();
            entry.setType(PortfolioTransaction.Type.BUY);
            return entry;
        }).section("date") //
                        .match("Geschäftstag *: (?<date>\\d+.\\d+.\\d{4}+) .*") //
                        .assign((t, v) -> t.setDate(asDate(v.get("date"))))

                        .section("isin", "name", "wkn") //
                        .find("Wertpapier-Bezeichnung *WPKNR/ISIN *") //
                        .match("^(?<name>(\\S{1,} )*) *(?<wkn>\\S*) *$") //
                        .match("(\\S{1,} )* *(?<isin>\\S*) *$") //
                        .assign((t, v) -> t.setSecurity(getOrCreateSecurity(v)))

                        .section("shares") //
                        .match("^St\\. *(?<shares>\\d+(,\\d+)?) .*") //
                        .assign((t, v) -> t.setShares(asShares(v.get("shares"))))

                        .section("amount") //
                        .find(".*Zu Ihren Lasten vor Steuern *") //
                        .match(".*(\\w{3}+) *\\d+.\\d+.\\d{4}+ *(\\w{3}+) *(?<amount>[\\d.]+,\\d+).*") //
                        .assign((t, v) -> t.setAmount(asAmount(v.get("amount"))))

                        .section("fee") //
                        .optional().match(".*Summe Entgelte *: *(\\w{3}+) *(?<fee>[\\d.-]+,\\d+) *") //
                        .assign((t, v) -> t.setFees(asAmount(v.get("fee"))))

                        .wrap(t -> new BuySellEntryItem(t)));
    }

    @SuppressWarnings("nls")
    private void addDividendTransaction()
    {
<<<<<<< HEAD
        if (!text.contains("comdirect bank")) //$NON-NLS-1$
        {
            errors.add(new UnsupportedOperationException(
                            MessageFormat.format(Messages.PDFcomdirectMsgFileNotSupported, filename)));
            return Collections.emptyList();
        }

        List<Item> results = new ArrayList<Item>();
        // an interest payment is identified by the topic string
        if (text.contains("Gutschrift fälliger Wertpapier-Erträge")) //$NON-NLS-1$
        {
            // No cashflow, no transaction to be generated
            if (text.contains("Ertragsthesaurierung")) { return results; } //$NON-NLS-1$
            isinMatcher = isinPattern.matcher(text);
            // Is to be used to find the security
            String isin;
            Security security;
            isinMatcher.find();
            isin = isinMatcher.group();
            security = getSecurityForISIN(isin);
            // In case the security is not present, we have to
            // a) store it for future searches
            // b) Report the creation to the user
            if (security == null)
            {
                int temp = text.indexOf("Wertpapier-Bezeichnung"); //$NON-NLS-1$
                String nameWKNLine = getNextLine(text, temp);
                String[] parts = nameWKNLine.substring(14).trim().split(" "); //$NON-NLS-1$
                String wkn = parts[0];
                StringJoiner j = new StringJoiner(" "); //$NON-NLS-1$
                for (int i = 1; i < parts.length; i++)
                    j.add(parts[i]);
                String name = j.toString().trim();
                security = new Security(name, isin, null, QuoteFeed.MANUAL);
                security.setWkn(wkn);
                // Store
                allSecurities.add(security);
                // add to result
                SecurityItem item = new SecurityItem(security);
                results.add(item);
            }
            // The representation in the File changes with the way the account
            // is given
            // The difference is whether or not the account is named by the IBAN
            int dateWorkOffset = 9;
            if (text.contains("Verrechnung über Konto (IBAN)")) //$NON-NLS-1$
            {
                dateWorkOffset = 13;
            }
            int datePos = jumpWord(text, text.indexOf("Valuta"), dateWorkOffset); //$NON-NLS-1$
            // Result Transaction
            AccountTransaction t = new AccountTransaction();
            try
            {
                LocalDate d = LocalDate.parse(getNextWord(text, datePos), df);
                t.setDate(d);
            }
            catch (DateTimeParseException e)
            {
                errors.add(e);
                t.setDate(LocalDate.now());
            }
            Number value = getNextNumber(text, jumpWord(text, text.indexOf("EUR", datePos), 1)); //$NON-NLS-1$
            Number pieces = getNextNumber(text, text.indexOf("STK") + 3); //$NON-NLS-1$
            t.setType(AccountTransaction.Type.DIVIDENDS);
            t.setAmount(Math.round(value.doubleValue() * Values.Amount.factor()));

            // FIXME hard-coded use of EUR because it is used as delimiter
            // during parsing (four lines above)
            t.setCurrencyCode(CurrencyUnit.EUR);
            t.setShares(Math.round(pieces.doubleValue() * Values.Share.factor()));
            t.setSecurity(security);
            results.add(new TransactionItem(t));
        }
        // The buy transaction can be parsed from the name of the file
        // this requires that the user does not change the name from the
        // download
        else if (text.contains("Wertpapierkauf")) //$NON-NLS-1$
        {
            try
            {
                int tagPosition = text.indexOf("Geschäftstag"); //$NON-NLS-1$
                String tagString = getNextWord(text, getNextWhitespace(text, tagPosition));
                LocalDate tag = LocalDate.parse(tagString, df);
                isinMatcher = isinPattern.matcher(text);
                String isin;
                isinMatcher.find();
                isin = isinMatcher.group();
                Security security = getSecurityForISIN(isin);
                if (security == null)
                {
                    int temp = text.indexOf("Wertpapier-Bezeichnung"); //$NON-NLS-1$
                    String nameWKNLine = getNextLine(text, temp);
                    String wkn = getLastWordInLine(nameWKNLine, 1);
                    String name = nameWKNLine.substring(0, nameWKNLine.length() - 1).trim();
                    name = name.substring(0, name.length() - wkn.length()).trim();
                    security = new Security(name, isin, null, QuoteFeed.MANUAL);
                    // Store
                    allSecurities.add(security);
                    // add to result
                    SecurityItem item = new SecurityItem(security);
                    results.add(item);
                }
                // Do not use 'Zum Kurs von' as there are tons of other variants
                // ('Zum Preis von', 'Zum comdirect Preis von', ...)
                int stueckLinePos = text.indexOf('\n', text.indexOf("Nennwert")); //$NON-NLS-1$
                Number shares = getNextNumber(text, jumpWord(text, stueckLinePos, 1));
                // Fees need not be present
                // In case they are a section is present in the file
                int provPos = -1;
                provPos = text.indexOf("Summe Entgelte", stueckLinePos); //$NON-NLS-1$
                // Fallback to 'Provision'; perhaps unneeded, but for backward
                // compatability
                if (provPos <= 0)
                    provPos = text.indexOf("Provision", stueckLinePos); //$NON-NLS-1$

                BuySellEntry purchase = new BuySellEntry();
                if (provPos > 0)
                {
                    Number fee = getNextNumber(text, getLastWordInLinePos(text, provPos));
                    purchase.getPortfolioTransaction().addUnit(new Unit(Unit.Type.FEE, Money.of(CurrencyUnit.EUR,
                                    Math.round(fee.doubleValue() * Values.Amount.factor()))));
                }
                int totalEURPos = text.indexOf("EUR", //$NON-NLS-1$
                                text.indexOf("EUR", text.indexOf("Zu Ihren Lasten vor Steuern")) + 3); //$NON-NLS-1$ //$NON-NLS-2$
                Number total = getNextNumber(text, jumpWord(text, totalEURPos, 1));
                purchase.setType(PortfolioTransaction.Type.BUY);
                purchase.setDate(tag);
                purchase.setSecurity(security);
                purchase.setShares(Math.round(shares.doubleValue() * Values.Share.factor()));
                purchase.setAmount(Math.round(total.doubleValue() * Values.Amount.factor()));

                // FIXME hard-coded use of EUR because it is used as delimiter
                // in parsing (see "totalEURPos" variable)
                purchase.setCurrencyCode(CurrencyUnit.EUR);
                results.add(new BuySellEntryItem(purchase));
            }
            catch (DateTimeParseException e)
            {
                errors.add(e);
            }
        }
        else
        {
            errors.add(new Exception(MessageFormat.format(Messages.PDFcomdirectMsgCannotDetermineFileType, filename)));
        }
        return results;
=======
        DocumentType type = new DocumentType("G  u t s c h  ri f t fä  ll ig  e r W  e r t p a p i e r -E  r tr ä g e");
        this.addDocumentTyp(type);

        Block block = new Block(".*G  u t s c h  ri f t fä  ll ig  e r W  e r t p a p i e r -E  r tr ä g e *");
        type.addBlock(block);
        block.set(new Transaction<AccountTransaction>()

        .subject(() -> {
            AccountTransaction t = new AccountTransaction();
            t.setType(AccountTransaction.Type.DIVIDENDS);
            return t;
        })

        .section("wkn", "name", "isin", "shares") //
                        .match("p e r *\\d \\d *. \\d\\d . \\d \\d \\d \\d (?<name>.*)      (?<wkn>.*)") //
                        .match("^S T K *(?<shares>(\\d )*(\\. )?(\\d )*, (\\d )*).*    .* {4}(?<isin>.*)$") //
                        .assign((t, v) -> {
                            v.put("isin", stripBlanks(v.get("isin")));
                            v.put("wkn", stripBlanks(v.get("wkn")));
                            t.setSecurity(getOrCreateSecurity(v));
                            t.setShares(asShares(stripBlanks(v.get("shares"))));
                        })

                        .section("amount", "date") //
                        .find(".*Zu Ihren Gunsten vor Steuern *") //
                        .match("^.*(?<date>\\d{2}.\\d{2}.\\d{4}) *EUR *(?<amount>[\\d.]+,\\d+) *$") //
                        .assign((t, v) -> {
                            t.setAmount(asAmount(v.get("amount")));
                            t.setDate(asDate(v.get("date")));
                        })

                        .wrap(t -> new TransactionItem(t)));
>>>>>>> 4575ee4a
    }
    
    @SuppressWarnings("nls")
    private void addSellTransaction()
    {
        DocumentType type = new DocumentType("Wertpapierverkauf");
        this.addDocumentTyp(type);

        Block block = new Block("Wertpapierverkauf *");
        type.addBlock(block);
        block.set(new Transaction<BuySellEntry>()

        .subject(() -> {
            BuySellEntry entry = new BuySellEntry();
            entry.setType(PortfolioTransaction.Type.SELL);
            return entry;
        }).section("date") //
                        .match("Geschäftstag *: (?<date>\\d+.\\d+.\\d{4}+) .*") //
                        .assign((t, v) -> t.setDate(asDate(v.get("date"))))

                        .section("isin", "name", "wkn") //
                        .find("Wertpapier-Bezeichnung *WPKNR/ISIN *") //
                        .match("^(?<name>(\\S{1,} )*) *(?<wkn>\\S*) *$") //
                        .match("(\\S{1,} )* *(?<isin>\\S*) *$") //
                        .assign((t, v) -> t.setSecurity(getOrCreateSecurity(v)))

                        .section("shares") //
                        .match("^St\\. *(?<shares>\\d+(,\\d+)?) .*") //
                        .assign((t, v) -> t.setShares(asShares(v.get("shares"))))

                        .section("amount") //
                        .find(".*Zu Ihren Gunsten vor Steuern *") //
                        .match(".*(\\w{3}+) *\\d+.\\d+.\\d{4}+ *(\\w{3}+) *(?<amount>[\\d.]+,\\d+).*") //
                        .assign((t, v) -> t.setAmount(asAmount(v.get("amount"))))

                        .section("fee") //
                        .optional().match(".*Summe Entgelte *: *(\\w{3}+) *(?<fee>[\\d.-]+,\\d+)-? *") //
                        .assign((t, v) -> t.setFees(asAmount(v.get("fee"))))

                        .wrap(t -> new BuySellEntryItem(t)));
    }

    @Override
<<<<<<< HEAD
    public String getFilterExtension()
    {
        return "*.pdf"; //$NON-NLS-1$
    }

    private Security getSecurityForISIN(String isin)
    {
        if (isin == null)
            return null;
        for (Security security : allSecurities)
            if (isin.equals(security.getIsin()))
                return security;
        return null;
    }

    private String getNextWord(String text, int position)
    {
        while (text.charAt(position) == ' ' || text.charAt(position) == ':')
        {
            position++;
        }
        int start = position;
        while (text.charAt(position) != ' ')
        {
            position++;
        }
        int end = position;
        return text.substring(start, end);
    }

    private int getNextWhitespace(String text, int position)
    {
        while (text.charAt(position) != ' ')
        {
            position++;
        }
        return position;
    }

    private int getNextNonWhitespace(String text, int position)
    {
        while (text.charAt(position) == ' ')
        {
            position++;
        }
        return position;
    }

    private Number getNextNumber(String text, int position)
    {
        String word = getNextWord(text, position);
        try
        {
            return format.parse(word);
        }
        catch (ParseException ignore)
        {
            return -1;
        }
    }

    private int jumpWord(String text, int position, int words)
    {
        for (int i = 0; i < words; i++)
        {
            position = getNextNonWhitespace(text, position);
            position = getNextWhitespace(text, position);
        }
        return position;
    }

    private int getLastWordInLinePos(String text, int position)
    {
        int wordPos;

        wordPos = text.indexOf('\n', position);
        if (wordPos == 0) // we started at a newline; try again
            wordPos = text.indexOf('\n', position + 1);

        if (wordPos == 0) // yeah, a bunch of newlines -> just give up
            return -1;

        if (wordPos < 0) // no newline -> last line
            wordPos = text.length();

        wordPos--;

        // possible white space at end of line
        while (text.charAt(wordPos) == ' ')
        {
            wordPos--;
        }

        // pass over the word
        wordPos = text.lastIndexOf(' ', wordPos);

        // if wordPos is -1, there was no whitespace, hence 0 is the last word
        // if wordPos is >=0, then it points to a whitespace -> +1 first char of
        // word
        return wordPos + 1;
    }

    private String getLastWordInLine(String text, int position)
=======
    public String getLabel()
>>>>>>> 4575ee4a
    {
        return "comdirect"; //$NON-NLS-1$
    }

    private String stripBlanks(String input)
    {
        return input.replaceAll("\\s", ""); //$NON-NLS-1$ //$NON-NLS-2$
    }

}<|MERGE_RESOLUTION|>--- conflicted
+++ resolved
@@ -1,66 +1,22 @@
 package name.abuchen.portfolio.datatransfer;
 
 import java.io.IOException;
-<<<<<<< HEAD
-import java.text.MessageFormat;
-import java.text.NumberFormat;
-import java.text.ParseException;
-import java.time.LocalDate;
-import java.time.format.DateTimeFormatter;
-import java.time.format.DateTimeParseException;
-import java.util.ArrayList;
-import java.util.Collections;
-import java.util.List;
-import java.util.Locale;
-import java.util.StringJoiner;
-import java.util.regex.Matcher;
-import java.util.regex.Pattern;
-
-import org.apache.pdfbox.pdmodel.PDDocument;
-import org.apache.pdfbox.util.PDFTextStripper;
-
-import name.abuchen.portfolio.Messages;
-=======
 
 import name.abuchen.portfolio.datatransfer.PDFParser.Block;
 import name.abuchen.portfolio.datatransfer.PDFParser.DocumentType;
 import name.abuchen.portfolio.datatransfer.PDFParser.Transaction;
->>>>>>> 4575ee4a
 import name.abuchen.portfolio.model.AccountTransaction;
 import name.abuchen.portfolio.model.BuySellEntry;
 import name.abuchen.portfolio.model.Client;
 import name.abuchen.portfolio.model.PortfolioTransaction;
-<<<<<<< HEAD
-import name.abuchen.portfolio.model.Security;
 import name.abuchen.portfolio.model.Transaction.Unit;
-import name.abuchen.portfolio.money.CurrencyUnit;
 import name.abuchen.portfolio.money.Money;
-import name.abuchen.portfolio.money.Values;
-import name.abuchen.portfolio.online.QuoteFeed;
-
-public class ComdirectPDFExtractor implements Extractor
-{
-
-    private PDFTextStripper stripper;
-    private DateTimeFormatter df;
-    private Pattern isinPattern;
-    private Matcher isinMatcher;
-    private NumberFormat format;
-    private List<Security> allSecurities;
-
-    public ComdirectPDFExtractor(Client client) throws IOException
-    {
-        // Parsing formats rely on german style PDFs
-        df = DateTimeFormatter.ofPattern("dd.MM.yyyy"); //$NON-NLS-1$
-        format = NumberFormat.getInstance(Locale.GERMANY);
-=======
 
 public class ComdirectPDFExtractor extends AbstractPDFExtractor
 {
     public ComdirectPDFExtractor(Client client) throws IOException
     {
         super(client);
->>>>>>> 4575ee4a
 
         addBankIdentifier("comdirect bank"); //$NON-NLS-1$
 
@@ -79,11 +35,13 @@
         type.addBlock(block);
         block.set(new Transaction<BuySellEntry>()
 
-        .subject(() -> {
-            BuySellEntry entry = new BuySellEntry();
-            entry.setType(PortfolioTransaction.Type.BUY);
-            return entry;
-        }).section("date") //
+                        .subject(() -> {
+                            BuySellEntry entry = new BuySellEntry();
+                            entry.setType(PortfolioTransaction.Type.BUY);
+                            return entry;
+                        })
+
+                        .section("date") //
                         .match("Geschäftstag *: (?<date>\\d+.\\d+.\\d{4}+) .*") //
                         .assign((t, v) -> t.setDate(asDate(v.get("date"))))
 
@@ -97,14 +55,18 @@
                         .match("^St\\. *(?<shares>\\d+(,\\d+)?) .*") //
                         .assign((t, v) -> t.setShares(asShares(v.get("shares"))))
 
-                        .section("amount") //
+                        .section("amount", "currency") //
                         .find(".*Zu Ihren Lasten vor Steuern *") //
-                        .match(".*(\\w{3}+) *\\d+.\\d+.\\d{4}+ *(\\w{3}+) *(?<amount>[\\d.]+,\\d+).*") //
-                        .assign((t, v) -> t.setAmount(asAmount(v.get("amount"))))
+                        .match(".*(\\w{3}+) *\\d+.\\d+.\\d{4}+ *(?<currency>\\w{3}+) *(?<amount>[\\d.]+,\\d+).*") //
+                        .assign((t, v) -> {
+                            t.setCurrencyCode(asCurrencyCode(v.get("currency")));
+                            t.setAmount(asAmount(v.get("amount")));
+                        })
 
-                        .section("fee") //
-                        .optional().match(".*Summe Entgelte *: *(\\w{3}+) *(?<fee>[\\d.-]+,\\d+) *") //
-                        .assign((t, v) -> t.setFees(asAmount(v.get("fee"))))
+                        .section("fee", "currency") //
+                        .optional().match(".*Summe Entgelte *: *(?<currency>\\w{3}+) *(?<fee>[\\d.-]+,\\d+) *") //
+                        .assign((t, v) -> t.getPortfolioTransaction().addUnit(new Unit(Unit.Type.FEE,
+                                        Money.of(asCurrencyCode(v.get("currency")), asAmount(v.get("fee"))))))
 
                         .wrap(t -> new BuySellEntryItem(t)));
     }
@@ -112,155 +74,6 @@
     @SuppressWarnings("nls")
     private void addDividendTransaction()
     {
-<<<<<<< HEAD
-        if (!text.contains("comdirect bank")) //$NON-NLS-1$
-        {
-            errors.add(new UnsupportedOperationException(
-                            MessageFormat.format(Messages.PDFcomdirectMsgFileNotSupported, filename)));
-            return Collections.emptyList();
-        }
-
-        List<Item> results = new ArrayList<Item>();
-        // an interest payment is identified by the topic string
-        if (text.contains("Gutschrift fälliger Wertpapier-Erträge")) //$NON-NLS-1$
-        {
-            // No cashflow, no transaction to be generated
-            if (text.contains("Ertragsthesaurierung")) { return results; } //$NON-NLS-1$
-            isinMatcher = isinPattern.matcher(text);
-            // Is to be used to find the security
-            String isin;
-            Security security;
-            isinMatcher.find();
-            isin = isinMatcher.group();
-            security = getSecurityForISIN(isin);
-            // In case the security is not present, we have to
-            // a) store it for future searches
-            // b) Report the creation to the user
-            if (security == null)
-            {
-                int temp = text.indexOf("Wertpapier-Bezeichnung"); //$NON-NLS-1$
-                String nameWKNLine = getNextLine(text, temp);
-                String[] parts = nameWKNLine.substring(14).trim().split(" "); //$NON-NLS-1$
-                String wkn = parts[0];
-                StringJoiner j = new StringJoiner(" "); //$NON-NLS-1$
-                for (int i = 1; i < parts.length; i++)
-                    j.add(parts[i]);
-                String name = j.toString().trim();
-                security = new Security(name, isin, null, QuoteFeed.MANUAL);
-                security.setWkn(wkn);
-                // Store
-                allSecurities.add(security);
-                // add to result
-                SecurityItem item = new SecurityItem(security);
-                results.add(item);
-            }
-            // The representation in the File changes with the way the account
-            // is given
-            // The difference is whether or not the account is named by the IBAN
-            int dateWorkOffset = 9;
-            if (text.contains("Verrechnung über Konto (IBAN)")) //$NON-NLS-1$
-            {
-                dateWorkOffset = 13;
-            }
-            int datePos = jumpWord(text, text.indexOf("Valuta"), dateWorkOffset); //$NON-NLS-1$
-            // Result Transaction
-            AccountTransaction t = new AccountTransaction();
-            try
-            {
-                LocalDate d = LocalDate.parse(getNextWord(text, datePos), df);
-                t.setDate(d);
-            }
-            catch (DateTimeParseException e)
-            {
-                errors.add(e);
-                t.setDate(LocalDate.now());
-            }
-            Number value = getNextNumber(text, jumpWord(text, text.indexOf("EUR", datePos), 1)); //$NON-NLS-1$
-            Number pieces = getNextNumber(text, text.indexOf("STK") + 3); //$NON-NLS-1$
-            t.setType(AccountTransaction.Type.DIVIDENDS);
-            t.setAmount(Math.round(value.doubleValue() * Values.Amount.factor()));
-
-            // FIXME hard-coded use of EUR because it is used as delimiter
-            // during parsing (four lines above)
-            t.setCurrencyCode(CurrencyUnit.EUR);
-            t.setShares(Math.round(pieces.doubleValue() * Values.Share.factor()));
-            t.setSecurity(security);
-            results.add(new TransactionItem(t));
-        }
-        // The buy transaction can be parsed from the name of the file
-        // this requires that the user does not change the name from the
-        // download
-        else if (text.contains("Wertpapierkauf")) //$NON-NLS-1$
-        {
-            try
-            {
-                int tagPosition = text.indexOf("Geschäftstag"); //$NON-NLS-1$
-                String tagString = getNextWord(text, getNextWhitespace(text, tagPosition));
-                LocalDate tag = LocalDate.parse(tagString, df);
-                isinMatcher = isinPattern.matcher(text);
-                String isin;
-                isinMatcher.find();
-                isin = isinMatcher.group();
-                Security security = getSecurityForISIN(isin);
-                if (security == null)
-                {
-                    int temp = text.indexOf("Wertpapier-Bezeichnung"); //$NON-NLS-1$
-                    String nameWKNLine = getNextLine(text, temp);
-                    String wkn = getLastWordInLine(nameWKNLine, 1);
-                    String name = nameWKNLine.substring(0, nameWKNLine.length() - 1).trim();
-                    name = name.substring(0, name.length() - wkn.length()).trim();
-                    security = new Security(name, isin, null, QuoteFeed.MANUAL);
-                    // Store
-                    allSecurities.add(security);
-                    // add to result
-                    SecurityItem item = new SecurityItem(security);
-                    results.add(item);
-                }
-                // Do not use 'Zum Kurs von' as there are tons of other variants
-                // ('Zum Preis von', 'Zum comdirect Preis von', ...)
-                int stueckLinePos = text.indexOf('\n', text.indexOf("Nennwert")); //$NON-NLS-1$
-                Number shares = getNextNumber(text, jumpWord(text, stueckLinePos, 1));
-                // Fees need not be present
-                // In case they are a section is present in the file
-                int provPos = -1;
-                provPos = text.indexOf("Summe Entgelte", stueckLinePos); //$NON-NLS-1$
-                // Fallback to 'Provision'; perhaps unneeded, but for backward
-                // compatability
-                if (provPos <= 0)
-                    provPos = text.indexOf("Provision", stueckLinePos); //$NON-NLS-1$
-
-                BuySellEntry purchase = new BuySellEntry();
-                if (provPos > 0)
-                {
-                    Number fee = getNextNumber(text, getLastWordInLinePos(text, provPos));
-                    purchase.getPortfolioTransaction().addUnit(new Unit(Unit.Type.FEE, Money.of(CurrencyUnit.EUR,
-                                    Math.round(fee.doubleValue() * Values.Amount.factor()))));
-                }
-                int totalEURPos = text.indexOf("EUR", //$NON-NLS-1$
-                                text.indexOf("EUR", text.indexOf("Zu Ihren Lasten vor Steuern")) + 3); //$NON-NLS-1$ //$NON-NLS-2$
-                Number total = getNextNumber(text, jumpWord(text, totalEURPos, 1));
-                purchase.setType(PortfolioTransaction.Type.BUY);
-                purchase.setDate(tag);
-                purchase.setSecurity(security);
-                purchase.setShares(Math.round(shares.doubleValue() * Values.Share.factor()));
-                purchase.setAmount(Math.round(total.doubleValue() * Values.Amount.factor()));
-
-                // FIXME hard-coded use of EUR because it is used as delimiter
-                // in parsing (see "totalEURPos" variable)
-                purchase.setCurrencyCode(CurrencyUnit.EUR);
-                results.add(new BuySellEntryItem(purchase));
-            }
-            catch (DateTimeParseException e)
-            {
-                errors.add(e);
-            }
-        }
-        else
-        {
-            errors.add(new Exception(MessageFormat.format(Messages.PDFcomdirectMsgCannotDetermineFileType, filename)));
-        }
-        return results;
-=======
         DocumentType type = new DocumentType("G  u t s c h  ri f t fä  ll ig  e r W  e r t p a p i e r -E  r tr ä g e");
         this.addDocumentTyp(type);
 
@@ -268,13 +81,13 @@
         type.addBlock(block);
         block.set(new Transaction<AccountTransaction>()
 
-        .subject(() -> {
-            AccountTransaction t = new AccountTransaction();
-            t.setType(AccountTransaction.Type.DIVIDENDS);
-            return t;
-        })
+                        .subject(() -> {
+                            AccountTransaction t = new AccountTransaction();
+                            t.setType(AccountTransaction.Type.DIVIDENDS);
+                            return t;
+                        })
 
-        .section("wkn", "name", "isin", "shares") //
+                        .section("wkn", "name", "isin", "shares") //
                         .match("p e r *\\d \\d *. \\d\\d . \\d \\d \\d \\d (?<name>.*)      (?<wkn>.*)") //
                         .match("^S T K *(?<shares>(\\d )*(\\. )?(\\d )*, (\\d )*).*    .* {4}(?<isin>.*)$") //
                         .assign((t, v) -> {
@@ -284,18 +97,18 @@
                             t.setShares(asShares(stripBlanks(v.get("shares"))));
                         })
 
-                        .section("amount", "date") //
+                        .section("currency", "amount", "date") //
                         .find(".*Zu Ihren Gunsten vor Steuern *") //
-                        .match("^.*(?<date>\\d{2}.\\d{2}.\\d{4}) *EUR *(?<amount>[\\d.]+,\\d+) *$") //
+                        .match("^.*(?<date>\\d{2}.\\d{2}.\\d{4}) *(?<currency>\\w{3}+) *(?<amount>[\\d.]+,\\d+) *$") //
                         .assign((t, v) -> {
+                            t.setCurrencyCode(asCurrencyCode(v.get("currency")));
                             t.setAmount(asAmount(v.get("amount")));
                             t.setDate(asDate(v.get("date")));
                         })
 
                         .wrap(t -> new TransactionItem(t)));
->>>>>>> 4575ee4a
     }
-    
+
     @SuppressWarnings("nls")
     private void addSellTransaction()
     {
@@ -306,11 +119,11 @@
         type.addBlock(block);
         block.set(new Transaction<BuySellEntry>()
 
-        .subject(() -> {
-            BuySellEntry entry = new BuySellEntry();
-            entry.setType(PortfolioTransaction.Type.SELL);
-            return entry;
-        }).section("date") //
+                        .subject(() -> {
+                            BuySellEntry entry = new BuySellEntry();
+                            entry.setType(PortfolioTransaction.Type.SELL);
+                            return entry;
+                        }).section("date") //
                         .match("Geschäftstag *: (?<date>\\d+.\\d+.\\d{4}+) .*") //
                         .assign((t, v) -> t.setDate(asDate(v.get("date"))))
 
@@ -324,126 +137,24 @@
                         .match("^St\\. *(?<shares>\\d+(,\\d+)?) .*") //
                         .assign((t, v) -> t.setShares(asShares(v.get("shares"))))
 
-                        .section("amount") //
+                        .section("amount", "currency") //
                         .find(".*Zu Ihren Gunsten vor Steuern *") //
-                        .match(".*(\\w{3}+) *\\d+.\\d+.\\d{4}+ *(\\w{3}+) *(?<amount>[\\d.]+,\\d+).*") //
-                        .assign((t, v) -> t.setAmount(asAmount(v.get("amount"))))
+                        .match(".*(\\w{3}+) *\\d+.\\d+.\\d{4}+ *(?<currency>\\w{3}+) *(?<amount>[\\d.]+,\\d+).*") //
+                        .assign((t, v) -> {
+                            t.setCurrencyCode(asCurrencyCode(v.get("currency")));
+                            t.setAmount(asAmount(v.get("amount")));
+                        })
 
-                        .section("fee") //
-                        .optional().match(".*Summe Entgelte *: *(\\w{3}+) *(?<fee>[\\d.-]+,\\d+)-? *") //
-                        .assign((t, v) -> t.setFees(asAmount(v.get("fee"))))
+                        .section("fee", "currency") //
+                        .optional().match(".*Summe Entgelte *: *(?<currency>\\w{3}+) *(?<fee>[\\d.-]+,\\d+)-? *") //
+                        .assign((t, v) -> t.getPortfolioTransaction().addUnit(new Unit(Unit.Type.FEE,
+                                        Money.of(asCurrencyCode(v.get("currency")), asAmount(v.get("fee"))))))
 
                         .wrap(t -> new BuySellEntryItem(t)));
     }
 
     @Override
-<<<<<<< HEAD
-    public String getFilterExtension()
-    {
-        return "*.pdf"; //$NON-NLS-1$
-    }
-
-    private Security getSecurityForISIN(String isin)
-    {
-        if (isin == null)
-            return null;
-        for (Security security : allSecurities)
-            if (isin.equals(security.getIsin()))
-                return security;
-        return null;
-    }
-
-    private String getNextWord(String text, int position)
-    {
-        while (text.charAt(position) == ' ' || text.charAt(position) == ':')
-        {
-            position++;
-        }
-        int start = position;
-        while (text.charAt(position) != ' ')
-        {
-            position++;
-        }
-        int end = position;
-        return text.substring(start, end);
-    }
-
-    private int getNextWhitespace(String text, int position)
-    {
-        while (text.charAt(position) != ' ')
-        {
-            position++;
-        }
-        return position;
-    }
-
-    private int getNextNonWhitespace(String text, int position)
-    {
-        while (text.charAt(position) == ' ')
-        {
-            position++;
-        }
-        return position;
-    }
-
-    private Number getNextNumber(String text, int position)
-    {
-        String word = getNextWord(text, position);
-        try
-        {
-            return format.parse(word);
-        }
-        catch (ParseException ignore)
-        {
-            return -1;
-        }
-    }
-
-    private int jumpWord(String text, int position, int words)
-    {
-        for (int i = 0; i < words; i++)
-        {
-            position = getNextNonWhitespace(text, position);
-            position = getNextWhitespace(text, position);
-        }
-        return position;
-    }
-
-    private int getLastWordInLinePos(String text, int position)
-    {
-        int wordPos;
-
-        wordPos = text.indexOf('\n', position);
-        if (wordPos == 0) // we started at a newline; try again
-            wordPos = text.indexOf('\n', position + 1);
-
-        if (wordPos == 0) // yeah, a bunch of newlines -> just give up
-            return -1;
-
-        if (wordPos < 0) // no newline -> last line
-            wordPos = text.length();
-
-        wordPos--;
-
-        // possible white space at end of line
-        while (text.charAt(wordPos) == ' ')
-        {
-            wordPos--;
-        }
-
-        // pass over the word
-        wordPos = text.lastIndexOf(' ', wordPos);
-
-        // if wordPos is -1, there was no whitespace, hence 0 is the last word
-        // if wordPos is >=0, then it points to a whitespace -> +1 first char of
-        // word
-        return wordPos + 1;
-    }
-
-    private String getLastWordInLine(String text, int position)
-=======
     public String getLabel()
->>>>>>> 4575ee4a
     {
         return "comdirect"; //$NON-NLS-1$
     }
